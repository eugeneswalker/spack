--- conflicted
+++ resolved
@@ -6,11 +6,7 @@
   Python 2 and Python 3 (#31092)
 * Fixed compiler flags for oneAPI and DPC++ (#30856)
 * Fixed several issues related to concretization (#31142,#31153,#31170,#31226)
-<<<<<<< HEAD
-* Improved support for Cray manifest file and `spack external find` (#31144,#31201,#31173.#31186)
-=======
 * Improved support for Cray manifest file and `spack external find` (#31144,#31201,#31173,#31186)
->>>>>>> b1e499d0
 * Assign a version to openSUSE Tumbleweed according to the GLIBC version
   in the system (#19895) 
 * Improved Dockerfile generation for `spack containerize` (#29741,#31321)
@@ -221,8 +217,6 @@
     * 337 committers to packages
     * 85 committers to core
 
-<<<<<<< HEAD
-=======
 # v0.17.3 (2022-07-14)
 
 ### Spack bugfixes
@@ -232,7 +226,6 @@
 * Fix `spack stage` with custom paths (#30448)
 * Fix failing call for `spack buildcache save-specfile` (#30637)
 * Fix globbing in compiler wrapper (#30699)
->>>>>>> b1e499d0
 
 # v0.17.2 (2022-04-13)
 

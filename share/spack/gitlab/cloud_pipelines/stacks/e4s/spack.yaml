--- conflicted
+++ resolved
@@ -245,11 +245,6 @@
 
   # ROCm failures
   #- chai ~benchmarks +rocm amdgpu_target=gfx90a  # umpire: Target "blt_hip" INTERFACE_INCLUDE_DIRECTORIES property contains path: "/tmp/root/spack-stage/spack-stage-umpire-2022.03.1-by6rldnpdowaaoqgxkeqejwyx5uxo2sv/spack-src/HIP_CLANG_INCLUDE_PATH-NOTFOUND/.." which is prefixed in the source directory.
-<<<<<<< HEAD
-  #- umpire +rocm amdgpu_target=gfx90a            # Target "blt_hip" INTERFACE_INCLUDE_DIRECTORIES property contains path: "/tmp/root/spack-stage/spack-stage-umpire-2022.03.1-by6rldnpdowaaoqgxkeqejwyx5uxo2sv/spack-src/HIP_CLANG_INCLUDE_PATH-NOTFOUND/.." which is prefixed in the source directory.
-=======
-  #- raja ~openmp +rocm amdgpu_target=gfx90a      # cmake: Could NOT find ROCPRIM (missing: ROCPRIM_INCLUDE_DIRS)
->>>>>>> 70d2556f
 
   mirrors: { "mirror": "s3://spack-binaries/develop/e4s" }
 

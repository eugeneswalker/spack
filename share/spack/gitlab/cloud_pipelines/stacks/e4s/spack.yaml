--- conflicted
+++ resolved
@@ -222,11 +222,8 @@
   - vtk-m ~openmp +rocm amdgpu_target=gfx90a
 
   # CPU failures
-<<<<<<< HEAD
   #- caliper        # /usr/bin/ld: ../../libcaliper.so.2.7.0: undefined reference to `_dl_sym'
-=======
   #- charliecloud   # autogen.sh: 6: [[: not found
->>>>>>> e0b418f2
   #- geopm          # /usr/include/x86_64-linux-gnu/bits/string_fortified.h:95:10: error:'__builtin_strncpy' specified bound 512 equals destination size [-Werror=stringop-truncation]
   #- h5bench        # commons/h5bench_util.h:196: multiple definition of `has_vol_async';
   #- loki           # ../include/loki/Singleton.h:158:14: warning: 'template<class> class std::auto_ptr' is deprecated: use 'std::unique_ptr' instead [-Wdeprecated-declarations]

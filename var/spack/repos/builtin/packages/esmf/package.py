# Copyright 2013-2022 Lawrence Livermore National Security, LLC and other
# Spack Project Developers. See the top-level COPYRIGHT file for details.
#
# SPDX-License-Identifier: (Apache-2.0 OR MIT)

import os

from spack.package import *


class Esmf(MakefilePackage):
    """The Earth System Modeling Framework (ESMF) is high-performance, flexible
    software infrastructure for building and coupling weather, climate, and
    related Earth science applications. The ESMF defines an architecture for
    composing complex, coupled modeling systems and includes data structures
    and utilities for developing individual models."""

    homepage = "https://www.earthsystemcog.org/projects/esmf/"
    url = "https://github.com/esmf-org/esmf/archive/ESMF_8_0_1.tar.gz"
    git = "https://github.com/esmf-org/esmf.git"

    maintainers = ["climbfuji"]

<<<<<<< HEAD
    # Develop is a special name for spack and is always considered the newest version
    version("develop", branch="develop")
    version(
        "8.3.0",
        sha256="0ff43ede83d1ac6beabd3d5e2a646f7574174b28a48d1b9f2c318a054ba268fd",
    )
    version("8.3.0b09", commit="5b7e546c4b")
    version(
        "8.2.0",
        sha256="3693987aba2c8ae8af67a0e222bea4099a48afe09b8d3d334106f9d7fc311485",
    )
    version(
        "8.1.1",
        sha256="58c2e739356f21a1b32673aa17a713d3c4af9d45d572f4ba9168c357d586dc75",
    )
    version(
        "8.0.1",
        sha256="9172fb73f3fe95c8188d889ee72fdadb4f978b1d969e1d8e401e8d106def1d84",
    )
    version(
        "8.0.0",
        sha256="051dca45f9803d7e415c0ea146df15ce487fb55f0fce18ca61d96d4dba0c8774",
    )
    version(
        "7.1.0r",
        sha256="ae9a5edb8d40ae97a35cbd4bd00b77061f995c77c43d36334dbb95c18b00a889",
    )

    variant("mpi", default=True, description="Build with MPI support")
    variant(
        "external-lapack",
        default=False,
        description="Build with external LAPACK support",
    )
    variant("netcdf", default=True, description="Build with NetCDF support")
    variant("pnetcdf", default=True, description="Build with pNetCDF support")
    variant("xerces", default=True, description="Build with Xerces support")
    variant(
        "parallelio",
        default=True,
        description="Build with external parallelio library",
        when="@8.3:",
    )
    variant(
        "pio",
        default=True,
        description="Enable Internal ParallelIO support",
        when="@:8.2.99",
    )
    variant(
        "debug", default=False, description="Make a debuggable version of the library"
    )
=======
    version("8.3.0",  sha256="0ff43ede83d1ac6beabd3d5e2a646f7574174b28a48d1b9f2c318a054ba268fd")
    version("8.3.0b09", commit="5b7e546c4b")
    version("8.2.0",  sha256="3693987aba2c8ae8af67a0e222bea4099a48afe09b8d3d334106f9d7fc311485")
    version("8.1.1",  sha256="58c2e739356f21a1b32673aa17a713d3c4af9d45d572f4ba9168c357d586dc75")
    version("8.0.1",  sha256="9172fb73f3fe95c8188d889ee72fdadb4f978b1d969e1d8e401e8d106def1d84")
    version("8.0.0",  sha256="051dca45f9803d7e415c0ea146df15ce487fb55f0fce18ca61d96d4dba0c8774")
    version("7.1.0r", sha256="ae9a5edb8d40ae97a35cbd4bd00b77061f995c77c43d36334dbb95c18b00a889")

    variant("mpi", default=True, description="Build with MPI support")
    variant("external-lapack", default=False, description="Build with external LAPACK support")
    variant("netcdf", default=True, description="Build with NetCDF support")
    variant("pnetcdf", default=True, description="Build with pNetCDF support")
    variant("xerces", default=True, description="Build with Xerces support")
    variant("pio", default=True, description="Enable ParallelIO support")
    variant("debug", default=False, description="Make a debuggable version of the library")
>>>>>>> 936d2f2b

    # Required dependencies
    depends_on("zlib")
    depends_on("libxml2")

    # Optional dependencies
    depends_on("mpi", when="+mpi")
    depends_on("lapack@3:", when="+external-lapack")
    depends_on("netcdf-c@3.6:", when="+netcdf")
    depends_on("netcdf-fortran@3.6:", when="+netcdf")
    depends_on("parallel-netcdf@1.2.0:", when="+pnetcdf")
    depends_on("xerces-c@3.1.0:", when="+xerces")
<<<<<<< HEAD
    depends_on("parallelio@2.5.8:", when="+parallelio")
=======
    depends_on("parallelio@2.5.7:", when="@8.3.0: +pio")
>>>>>>> 936d2f2b

    # Testing dependencies
    depends_on("perl", type="test")

    # Make esmf build with newer intel versions
    patch("intel.patch", when="@:7.0 %intel@17:")
    # Make esmf build with newer gcc versions
    # https://sourceforge.net/p/esmf/esmf/ci/3706bf758012daebadef83d6575c477aeff9c89b/
    patch("gcc.patch", when="@:7.0 %gcc@6:")

    # Fix undefined reference errors with mvapich2
    # https://sourceforge.net/p/esmf/esmf/ci/34de0ccf556ba75d35c9687dae5d9f666a1b2a18/
    patch("mvapich2.patch", when="@:7.0")

    # Allow different directories for creation and
    # installation of dynamic libraries on OSX:
    patch("darwin_dylib_install_name.patch", when="platform=darwin @:7.0")

    # Missing include file for newer gcc compilers
    # https://trac.macports.org/ticket/57493
    patch("cstddef.patch", when="@7.1.0r %gcc@8:")

    # Make script from mvapich2.patch executable
    @when("@:7.0")
    @run_before("build")
    def chmod_scripts(self):
        chmod = which("chmod")
        chmod("+x", "scripts/libs.mvapich2f90")

    def url_for_version(self, version):
        if version < Version("8.0.0"):
            return "http://www.earthsystemmodeling.org/esmf_releases/public/ESMF_{0}/esmf_{0}_src.tar.gz".format(
                version.underscored
            )
        elif version < Version("8.2.1"):
            return "https://github.com/esmf-org/esmf/archive/ESMF_{0}.tar.gz".format(
                version.underscored
            )
        else:
            # Starting with ESMF 8.2.1 releases are now in the form vx.y.z
            return "https://github.com/esmf-org/esmf/archive/v{0}.tar.gz".format(
                version
            )

    def edit(self, spec, prefix):
        # Installation instructions can be found at:
        # http://www.earthsystemmodeling.org/esmf_releases/last_built/ESMF_usrdoc/node9.html

        # Unset any environment variables that may influence the installation.
        for var in os.environ:
            if var.startswith("ESMF_"):
                os.environ.pop(var)

        ######################################
        # Build and Installation Directories #
        ######################################

        # The environment variable ESMF_DIR must be set to the full pathname
        # of the top level ESMF directory before building the framework.
        os.environ["ESMF_DIR"] = os.getcwd()

        # This variable specifies the prefix of the installation path used
        # with the install target.
        os.environ["ESMF_INSTALL_PREFIX"] = prefix

        # Installation subdirectories default to:
        # bin/binO/Linux.gfortran.64.default.default
        os.environ["ESMF_INSTALL_BINDIR"] = "bin"
        os.environ["ESMF_INSTALL_LIBDIR"] = "lib"
        os.environ["ESMF_INSTALL_MODDIR"] = "include"

        # Allow compiler flags to carry through from compiler spec
        os.environ["ESMF_CXXCOMPILEOPTS"] = " ".join(spec.compiler_flags["cxxflags"])
        os.environ["ESMF_F90COMPILEOPTS"] = " ".join(spec.compiler_flags["fflags"])
        # ESMF will simply not build with Intel using backing GCC 8, in that
        # case you need to point to something older, below is commented but is
        # an example
        # os.environ["ESMF_CXXCOMPILEOPTS"] = \
        #     "-O2 -std=c++11 -gcc-name=/usr/bin/gcc"
        # os.environ["ESMF_F90COMPILEOPTS"] = \
        #     "-O2 -gcc-name=/usr/bin/gcc"

        ############
        # Compiler #
        ############

        # ESMF_COMPILER must be set to select which Fortran and
        # C++ compilers are being used to build the ESMF library.
        if self.compiler.name == "gcc":
            os.environ["ESMF_COMPILER"] = "gfortran"
            gfortran_major_version = int(
<<<<<<< HEAD
                spack.compiler.get_compiler_version_output(
                    self.compiler.fc, "-dumpversion"
                ).split(".")[0]
=======
                spack.compiler.get_compiler_version_output(self.compiler.fc, "-dumpversion").split(
                    "."
                )[0]
>>>>>>> 936d2f2b
            )
        elif self.compiler.name == "intel":
            os.environ["ESMF_COMPILER"] = "intel"
        elif self.compiler.name in ["clang", "apple-clang"]:
            os.environ["ESMF_COMPILER"] = "gfortranclang"
            gfortran_major_version = int(
<<<<<<< HEAD
                spack.compiler.get_compiler_version_output(
                    self.compiler.fc, "-dumpversion"
                ).split(".")[0]
=======
                spack.compiler.get_compiler_version_output(self.compiler.fc, "-dumpversion").split(
                    "."
                )[0]
>>>>>>> 936d2f2b
            )
        elif self.compiler.name == "nag":
            os.environ["ESMF_COMPILER"] = "nag"
        elif self.compiler.name == "pgi":
            os.environ["ESMF_COMPILER"] = "pgi"
        else:
            msg = "The compiler you are building with, "
<<<<<<< HEAD
            msg += '"{0}", is not supported by ESMF.'
=======
            msg += "'{0}', is not supported by ESMF."
>>>>>>> 936d2f2b
            raise InstallError(msg.format(self.compiler.name))

        if "+mpi" in spec:
            os.environ["ESMF_CXX"] = spec["mpi"].mpicxx
            os.environ["ESMF_F90"] = spec["mpi"].mpifc
        else:
            os.environ["ESMF_CXX"] = os.environ["CXX"]
            os.environ["ESMF_F90"] = os.environ["FC"]

        # This environment variable controls the build option.
        if "+debug" in spec:
            # Build a debuggable version of the library.
            os.environ["ESMF_BOPT"] = "g"
        else:
            # Build an optimized version of the library.
            os.environ["ESMF_BOPT"] = "O"

<<<<<<< HEAD
        if (
            self.compiler.name in ["gcc", "clang", "apple-clang"]
            and gfortran_major_version >= 10
        ):
=======
        if self.compiler.name in ["gcc", "clang", "apple-clang"] and gfortran_major_version >= 10:
>>>>>>> 936d2f2b
            os.environ["ESMF_F90COMPILEOPTS"] = "-fallow-argument-mismatch"

        #######
        # OS  #
        #######

        # ESMF_OS must be set for Cray systems
        if "platform=cray" in self.spec:
            os.environ["ESMF_OS"] = "Unicos"

        #######
        # MPI #
        #######

        # ESMF_COMM must be set to indicate which MPI implementation
        # is used to build the ESMF library.
        if "+mpi" in spec:
            if "platform=cray" in self.spec:
                os.environ["ESMF_COMM"] = "mpi"
            elif "^mvapich2" in spec:
                os.environ["ESMF_COMM"] = "mvapich2"
            elif "^mpich" in spec:
                # esmf@7.0.1 does not include configs for mpich3,
                # so we start with the configs for mpich2:
                os.environ["ESMF_COMM"] = "mpich2"
                # The mpich 3 series split apart the Fortran and C bindings,
                # so we link the Fortran libraries when building C programs:
                os.environ["ESMF_CXXLINKLIBS"] = "-lmpifort"
            elif "^openmpi" in spec or "^hpcx-mpi" in spec:
                os.environ["ESMF_COMM"] = "openmpi"
            elif (
                "^intel-parallel-studio+mpi" in spec
                or "^intel-mpi" in spec
                or "^intel-oneapi-mpi" in spec
            ):
                os.environ["ESMF_COMM"] = "intelmpi"
<<<<<<< HEAD
            elif "^mpt" in spec:
                # MPT is the HPE (SGI) variant of mpich
                os.environ["ESMF_COMM"] = "mpt"
=======
>>>>>>> 936d2f2b
        else:
            # Force use of the single-processor MPI-bypass library.
            os.environ["ESMF_COMM"] = "mpiuni"

        ##########
        # LAPACK #
        ##########

        if "+external-lapack" in spec:
            # A system-dependent external LAPACK/BLAS installation is used
            # to satisfy the external dependencies of the LAPACK-dependent
            # ESMF code.
            os.environ["ESMF_LAPACK"] = "system"

            # FIXME: determine whether or not we need to set this
            # Specifies the path where the LAPACK library is located.
            # os.environ["ESMF_LAPACK_LIBPATH"] = spec["lapack"].prefix.lib

            # Specifies the linker directive needed to link the LAPACK library
            # to the application.
<<<<<<< HEAD
            os.environ["ESMF_LAPACK_LIBS"] = spec["lapack"].libs.link_flags  # noqa
=======
            os.environ["ESMF_LAPACK_LIBS"] = spec["lapack"].libs.link_flags
>>>>>>> 936d2f2b
        else:
            os.environ["ESMF_LAPACK"] = "internal"

        ##########
        # NetCDF #
        ##########

        if "+netcdf" in spec:
            # ESMF provides the ability to read Grid and Mesh data in
            # NetCDF format.
            os.environ["ESMF_NETCDF"] = "nc-config"
            os.environ["ESMF_NFCONFIG"] = "nf-config"

        ###################
        # Parallel-NetCDF #
        ###################

        if "+pnetcdf" in spec:
            # ESMF provides the ability to write Mesh weights
            # using Parallel-NetCDF.

            # When defined, enables the use of Parallel-NetCDF.
            # ESMF_PNETCDF_LIBS will be set to "-lpnetcdf".
<<<<<<< HEAD
            os.environ["ESMF_PNETCDF"] = "pnetcdf-config"
=======
            os.environ["ESMF_PNETCDF"] = "standard"
>>>>>>> 936d2f2b

            # FIXME: determine whether or not we need to set these.
            # ESMF_PNETCDF_INCLUDE
            # ESMF_PNETCDF_LIBPATH

        ##############
        # ParallelIO #
        ##############
<<<<<<< HEAD
        if "+parallelio" in spec and "+mpi" in spec:
            os.environ["ESMF_PIO"] = "external"
            os.environ["ESMF_PIO_LIBPATH"] = spec["parallelio"].prefix.lib
            os.environ["ESMF_PIO_INCLUDE"] = spec["parallelio"].prefix.include
        elif "+pio" in spec and "+mpi" in spec:
            # ESMF provides the ability to read and write data in both binary
            # and NetCDF formats through ParallelIO (PIO), a third-party IO
            # software library that is integrated in the ESMF library.
            # PIO-dependent features will be enabled and will use the
            # PIO library that is included and built with ESMF.
            os.environ["ESMF_PIO"] = "internal"
=======

        if "+pio" in spec and "+mpi" in spec:
            # ESMF provides the ability to read and write data in both binary
            # and NetCDF formats through ParallelIO (PIO), a third-party IO
            # software library that is integrated in the ESMF library.

            # FIXME - When ESMF beta is no longer needed set this to 8.3.0:
            if spec.satisfies("@8.3.0b12:"):
                # ESMF 8.3.0 introduced external PIO
                os.environ["ESMF_PIO"] = "external"
                os.environ["ESMF_PIO_INCLUDE"] = spec["parallelio"].prefix.include
                os.environ["ESMF_PIO_LIBPATH"] = spec["parallelio"].prefix.lib
            else:
                # PIO-dependent features will be enabled and will use the
                # PIO library that is included and built with ESMF.
                os.environ["ESMF_PIO"] = "internal"

>>>>>>> 936d2f2b
        else:
            # Disables PIO-dependent code.
            os.environ["ESMF_PIO"] = "OFF"

        ##########
        # XERCES #
        ##########

        if "+xerces" in spec:
            # ESMF provides the ability to read Attribute data in
            # XML file format via the XERCES C++ library.

            # ESMF_XERCES_LIBS will be set to "-lxerces-c".
            os.environ["ESMF_XERCES"] = "standard"

            # FIXME: determine if the following are needed
            # ESMF_XERCES_INCLUDE
            # ESMF_XERCES_LIBPATH

    @run_after("install")
    def install_findesmf(self):
        install_tree("cmake", self.prefix.cmake)

    def check(self):
        make("check", parallel=False)

    def setup_dependent_build_environment(self, env, dependent_spec):
        env.set("ESMFMKFILE", os.path.join(self.prefix.lib, "esmf.mk"))

    def setup_run_environment(self, env):
        env.set("ESMFMKFILE", os.path.join(self.prefix.lib, "esmf.mk"))<|MERGE_RESOLUTION|>--- conflicted
+++ resolved
@@ -5,7 +5,7 @@
 
 import os
 
-from spack.package import *
+from spack import *
 
 
 class Esmf(MakefilePackage):
@@ -21,7 +21,6 @@
 
     maintainers = ["climbfuji"]
 
-<<<<<<< HEAD
     # Develop is a special name for spack and is always considered the newest version
     version("develop", branch="develop")
     version(
@@ -74,23 +73,6 @@
     variant(
         "debug", default=False, description="Make a debuggable version of the library"
     )
-=======
-    version("8.3.0",  sha256="0ff43ede83d1ac6beabd3d5e2a646f7574174b28a48d1b9f2c318a054ba268fd")
-    version("8.3.0b09", commit="5b7e546c4b")
-    version("8.2.0",  sha256="3693987aba2c8ae8af67a0e222bea4099a48afe09b8d3d334106f9d7fc311485")
-    version("8.1.1",  sha256="58c2e739356f21a1b32673aa17a713d3c4af9d45d572f4ba9168c357d586dc75")
-    version("8.0.1",  sha256="9172fb73f3fe95c8188d889ee72fdadb4f978b1d969e1d8e401e8d106def1d84")
-    version("8.0.0",  sha256="051dca45f9803d7e415c0ea146df15ce487fb55f0fce18ca61d96d4dba0c8774")
-    version("7.1.0r", sha256="ae9a5edb8d40ae97a35cbd4bd00b77061f995c77c43d36334dbb95c18b00a889")
-
-    variant("mpi", default=True, description="Build with MPI support")
-    variant("external-lapack", default=False, description="Build with external LAPACK support")
-    variant("netcdf", default=True, description="Build with NetCDF support")
-    variant("pnetcdf", default=True, description="Build with pNetCDF support")
-    variant("xerces", default=True, description="Build with Xerces support")
-    variant("pio", default=True, description="Enable ParallelIO support")
-    variant("debug", default=False, description="Make a debuggable version of the library")
->>>>>>> 936d2f2b
 
     # Required dependencies
     depends_on("zlib")
@@ -103,11 +85,7 @@
     depends_on("netcdf-fortran@3.6:", when="+netcdf")
     depends_on("parallel-netcdf@1.2.0:", when="+pnetcdf")
     depends_on("xerces-c@3.1.0:", when="+xerces")
-<<<<<<< HEAD
     depends_on("parallelio@2.5.8:", when="+parallelio")
-=======
-    depends_on("parallelio@2.5.7:", when="@8.3.0: +pio")
->>>>>>> 936d2f2b
 
     # Testing dependencies
     depends_on("perl", type="test")
@@ -199,30 +177,18 @@
         if self.compiler.name == "gcc":
             os.environ["ESMF_COMPILER"] = "gfortran"
             gfortran_major_version = int(
-<<<<<<< HEAD
                 spack.compiler.get_compiler_version_output(
                     self.compiler.fc, "-dumpversion"
                 ).split(".")[0]
-=======
-                spack.compiler.get_compiler_version_output(self.compiler.fc, "-dumpversion").split(
-                    "."
-                )[0]
->>>>>>> 936d2f2b
             )
         elif self.compiler.name == "intel":
             os.environ["ESMF_COMPILER"] = "intel"
         elif self.compiler.name in ["clang", "apple-clang"]:
             os.environ["ESMF_COMPILER"] = "gfortranclang"
             gfortran_major_version = int(
-<<<<<<< HEAD
                 spack.compiler.get_compiler_version_output(
                     self.compiler.fc, "-dumpversion"
                 ).split(".")[0]
-=======
-                spack.compiler.get_compiler_version_output(self.compiler.fc, "-dumpversion").split(
-                    "."
-                )[0]
->>>>>>> 936d2f2b
             )
         elif self.compiler.name == "nag":
             os.environ["ESMF_COMPILER"] = "nag"
@@ -230,11 +196,7 @@
             os.environ["ESMF_COMPILER"] = "pgi"
         else:
             msg = "The compiler you are building with, "
-<<<<<<< HEAD
             msg += '"{0}", is not supported by ESMF.'
-=======
-            msg += "'{0}', is not supported by ESMF."
->>>>>>> 936d2f2b
             raise InstallError(msg.format(self.compiler.name))
 
         if "+mpi" in spec:
@@ -252,14 +214,10 @@
             # Build an optimized version of the library.
             os.environ["ESMF_BOPT"] = "O"
 
-<<<<<<< HEAD
         if (
             self.compiler.name in ["gcc", "clang", "apple-clang"]
             and gfortran_major_version >= 10
         ):
-=======
-        if self.compiler.name in ["gcc", "clang", "apple-clang"] and gfortran_major_version >= 10:
->>>>>>> 936d2f2b
             os.environ["ESMF_F90COMPILEOPTS"] = "-fallow-argument-mismatch"
 
         #######
@@ -296,12 +254,9 @@
                 or "^intel-oneapi-mpi" in spec
             ):
                 os.environ["ESMF_COMM"] = "intelmpi"
-<<<<<<< HEAD
             elif "^mpt" in spec:
                 # MPT is the HPE (SGI) variant of mpich
                 os.environ["ESMF_COMM"] = "mpt"
-=======
->>>>>>> 936d2f2b
         else:
             # Force use of the single-processor MPI-bypass library.
             os.environ["ESMF_COMM"] = "mpiuni"
@@ -322,11 +277,7 @@
 
             # Specifies the linker directive needed to link the LAPACK library
             # to the application.
-<<<<<<< HEAD
             os.environ["ESMF_LAPACK_LIBS"] = spec["lapack"].libs.link_flags  # noqa
-=======
-            os.environ["ESMF_LAPACK_LIBS"] = spec["lapack"].libs.link_flags
->>>>>>> 936d2f2b
         else:
             os.environ["ESMF_LAPACK"] = "internal"
 
@@ -350,11 +301,7 @@
 
             # When defined, enables the use of Parallel-NetCDF.
             # ESMF_PNETCDF_LIBS will be set to "-lpnetcdf".
-<<<<<<< HEAD
             os.environ["ESMF_PNETCDF"] = "pnetcdf-config"
-=======
-            os.environ["ESMF_PNETCDF"] = "standard"
->>>>>>> 936d2f2b
 
             # FIXME: determine whether or not we need to set these.
             # ESMF_PNETCDF_INCLUDE
@@ -363,7 +310,6 @@
         ##############
         # ParallelIO #
         ##############
-<<<<<<< HEAD
         if "+parallelio" in spec and "+mpi" in spec:
             os.environ["ESMF_PIO"] = "external"
             os.environ["ESMF_PIO_LIBPATH"] = spec["parallelio"].prefix.lib
@@ -375,25 +321,6 @@
             # PIO-dependent features will be enabled and will use the
             # PIO library that is included and built with ESMF.
             os.environ["ESMF_PIO"] = "internal"
-=======
-
-        if "+pio" in spec and "+mpi" in spec:
-            # ESMF provides the ability to read and write data in both binary
-            # and NetCDF formats through ParallelIO (PIO), a third-party IO
-            # software library that is integrated in the ESMF library.
-
-            # FIXME - When ESMF beta is no longer needed set this to 8.3.0:
-            if spec.satisfies("@8.3.0b12:"):
-                # ESMF 8.3.0 introduced external PIO
-                os.environ["ESMF_PIO"] = "external"
-                os.environ["ESMF_PIO_INCLUDE"] = spec["parallelio"].prefix.include
-                os.environ["ESMF_PIO_LIBPATH"] = spec["parallelio"].prefix.lib
-            else:
-                # PIO-dependent features will be enabled and will use the
-                # PIO library that is included and built with ESMF.
-                os.environ["ESMF_PIO"] = "internal"
-
->>>>>>> 936d2f2b
         else:
             # Disables PIO-dependent code.
             os.environ["ESMF_PIO"] = "OFF"

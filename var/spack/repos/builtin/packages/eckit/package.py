# Copyright 2013-2022 Lawrence Livermore National Security, LLC and other
# Spack Project Developers. See the top-level COPYRIGHT file for details.
#
# SPDX-License-Identifier: (Apache-2.0 OR MIT)

from spack.package import *


class Eckit(CMakePackage):
    """ecKit is a cross-platform c++ toolkit that supports development of tools
    and applications at ECMWF."""

    homepage = "https://github.com/ecmwf/eckit"
    git = "https://github.com/ecmwf/eckit.git"
    url = "https://github.com/ecmwf/eckit/archive/refs/tags/1.16.0.tar.gz"

    maintainers = ["skosukhin", "climbfuji"]

    version("1.20.2", sha256="9c11ddaaf346e40d11312b81ca7f1b510017f26618f4c0f5c5c59c37623fbac8")
<<<<<<< HEAD
    version("1.20.0", sha256="ed840739318a4733080fa84c6153ecd81453188bcfd8569eed6138c47efba41a")
    version("1.19.0", commit="53cf89711c4b36700f7e3f95fb99ac1b03fee13b")
    version("1.18.2", commit="c28d3e6dd5c138ab1d42794ebc7cd5c249f0781d")
    version("1.18.0", commit="623d42abc7b8acbffe180923398f2a8da7813da1")
    version("1.17.1", commit="fa4a457945c5ce0f95df5cc76d2ef3940c4a11ec")
    version("1.16.3", commit="64318b81bf3ba2afd78a592e6535d71e0b2dfd7f")
    version("1.16.2", commit="1857de5b1eab9fb24fd7c6d56f8954506315247a")
    version("1.16.1", commit="282cd626fc4e95d8a3dace8e051e84f30accc483")
=======
    version("1.19.0", sha256="a5fef36b4058f2f0aac8daf5bcc9740565f68da7357ddd242de3a5eed4765cc7")
    version("1.16.3", sha256="d2aae7d8030e2ce39e5d04e36dd6aa739f3c8dfffe32c61c2a3127c36b573485")
    version("1.16.0", sha256="9e09161ea6955df693d3c9ac70131985eaf7cf24a9fa4d6263661c6814ebbaf1")
>>>>>>> 344e8d14

    variant("build_type", default="RelWithDebInfo",
            description="CMake build type",
            values=("Debug", "Release", "RelWithDebInfo"))

    variant("shared", default=True, description="Build shared libraries")
    variant("tools", default=True, description="Build the command line tools")
    variant("mpi", default=True, description="Enable MPI support")
    variant("openmp", default=True, description="Enable OpenMP support")
    variant("admin", default=True, description="Build utilities for administration tools")
    variant("sql", default=True, description="Build SQL engine")
    variant(
        "linalg",
        values=any_combination_of("eigen", "armadillo", "mkl", "lapack"),
        description="List of supported linear algebra backends",
    )
    variant(
        "compression",
        values=any_combination_of("bzip2", "snappy", "lz4", "aec"),
        description="List of supported compression backends",
    )
    variant("xxhash", default=True, description="Enable xxHash support for hashing")
    variant("ssl", default=False, description="Enable MD4 and SHA1 support with OpenSSL")
    variant("curl", default=False, description="Enable URL data transferring with cURL")
    variant("jemalloc", default=False, description="Link against jemalloc memory allocator")
    variant(
        "unicode",
        default=True,
        description="Enable support for Unicode characters in Yaml/JSON" "parsers",
    )
    variant("aio", default=True, description="Enable asynchronous IO")

    # Build issues with cmake 3.20, not sure about 3.21
    depends_on("cmake@3.12:3.19,3.22:", type="build")
    depends_on("ecbuild@3.5:", type="build")

    depends_on("mpi", when="+mpi")
    depends_on("llvm-openmp", when="+openmp %apple-clang", type=("build", "run"))

    depends_on("yacc", type="build", when="+admin")
    depends_on("flex", type="build", when="+admin")
    depends_on("ncurses", when="+admin")

    depends_on("yacc", type="build", when="+sql")
    depends_on("flex", type="build", when="+sql")

    depends_on("eigen", when="linalg=eigen")
    depends_on("armadillo", when="linalg=armadillo")
    depends_on("mkl", when="linalg=mkl")
    depends_on("lapack", when="linalg=lapack")

    depends_on("bzip2", when="compression=bzip2")
    depends_on("snappy", when="compression=snappy")
    depends_on("lz4", when="compression=lz4")
    depends_on("libaec", when="compression=aec")

    depends_on("openssl", when="+ssl")

    depends_on("curl", when="+curl")

    depends_on("jemalloc", when="+jemalloc")

    # The package enables LAPACK backend (together with MKL backend)
    # when='linalg=mkl'. This leads to two identical installations when:
    #   eckit linalg=mkl
    #   eckit linalg=mkl,lapack
    # We prevent that by introducing the following conflict:
    conflicts(
        "linalg=lapack",
        when="linalg=mkl",
        msg='"linalg=lapack" is implied when "linalg=mkl" and '
        "must not be specified additionally",
    )

    def cmake_args(self):
        args = [
            # Some features that we want to build are experimental:
            self.define("ENABLE_EXPERIMENTAL", self._enable_experimental),
            self.define_from_variant("ENABLE_BUILD_TOOLS", "tools"),
            # We let ecBuild find the MPI library. We could help it by setting
            # CMAKE_C_COMPILER to mpicc but that might give CMake a wrong
            # impression that no additional flags are needed to link to
            # libpthread, which will lead to problems with libraries that are
            # linked with the C++ compiler. We could additionally set
            # CMAKE_CXX_COMPILER to mpicxx. That would solve the problem with
            # libpthread but lead to overlinking to MPI libraries, which we
            # currently prefer to avoid since ecBuild does the job in all known
            # cases.
            self.define_from_variant("ENABLE_MPI", "mpi"),
            self.define_from_variant("ENABLE_OMP", "openmp"),
            self.define_from_variant("ENABLE_ECKIT_CMD", "admin"),
            self.define_from_variant("ENABLE_ECKIT_SQL", "sql"),
            self.define("ENABLE_EIGEN", "linalg=eigen" in self.spec),
            self.define("ENABLE_ARMADILLO", "linalg=armadillo" in self.spec),
            self.define("ENABLE_MKL", "linalg=mkl" in self.spec),
            self.define("ENABLE_BZIP2", "compression=bzip2" in self.spec),
            self.define("ENABLE_SNAPPY", "compression=snappy" in self.spec),
            self.define("ENABLE_LZ4", "compression=lz4" in self.spec),
            self.define("ENABLE_AEC", "compression=aec" in self.spec),
            self.define_from_variant("ENABLE_XXHASH", "xxhash"),
            self.define_from_variant("ENABLE_SSL", "ssl"),
            self.define_from_variant("ENABLE_CURL", "curl"),
            self.define_from_variant("ENABLE_JEMALLOC", "jemalloc"),
            self.define_from_variant("ENABLE_UNICODE", "unicode"),
            self.define_from_variant("ENABLE_AIO", "aio"),
            self.define("ENABLE_TESTS", self.run_tests),
            # Unconditionally disable additional unit/performance tests, since
            # they download additional data (~1.6GB):
            self.define("ENABLE_EXTRA_TESTS", False),
            # No reason to check for doxygen and generate the documentation
            # since it is not installed:
            self.define("ENABLE_DOCS", False),
            # Disable features that are currently not needed:
            self.define("ENABLE_CUDA", False),
            self.define("ENABLE_VIENNACL", False),
            # Ceph/Rados storage support requires https://github.com/ceph/ceph
            # and will be added later:
            self.define("ENABLE_RADOS", False),
            # rsync support requires https://github.com/librsync/librsync and
            # will be added later:
            self.define("ENABLE_RSYNC", False),
            # Disable "prototyping code that may never see the light of day":
            self.define("ENABLE_SANDBOX", False),
        ]

        # Static build of eckit not working, many places in eckit's build
        # system have SHARED hardcoded (in several CMakeLists.txt files).
        if "~shared" in self.spec:
            # args.append("-DBUILD_SHARED_LIBS=OFF")
            raise InstallError("eckit static build not supported")

            # ENABLE_LAPACK is ignored if MKL backend is enabled
            # (the LAPACK backend is still built though):
            args.append(self.define("ENABLE_LAPACK", "linalg=lapack" in self.spec))

        if "+admin" in self.spec and "+termlib" in self.spec["ncurses"]:
            # Make sure that libeckit_cmd is linked to a library that resolves 'setupterm',
            # 'tputs', etc. That is either libncurses (when 'ncurses~termlib') or libtinfo (when
            # 'ncurses+termlib'). CMake considers the latter only if CURSES_NEED_NCURSES is set to
            # TRUE. Note that the installation of eckit does not fail without this but the building
            # of a dependent package (e.g. fdb) might fail due to the undefined references.
            args.append(self.define("CURSES_NEED_NCURSES", True))

        return args

<<<<<<< HEAD
    def setup_build_environment(self, env):
        # Bug fix for macOS - cmake's find_package doesn't add "libtinfo.dylib" to the
        # ncurses libraries, but the ncurses pkgconfig explicitly sets it. We need to
        # add the correct spec['ncurses'].libs.ld_flags to LDFLAGS to compile eckit
        # when the admin variant is enabled.
        if self.spec.satisfies("platform=darwin") and self.spec.satisfies("+admin"):
            env.append_flags("LDFLAGS", self.spec["ncurses"].libs.ld_flags)
=======
    def check(self):
        ctest_args = ["-j", str(make_jobs)]

        broken_tests = []
        if self._enable_experimental:
            # The following test quasi-randomly fails not because it reveals a bug in the library
            # but because its implementation has a bug (static initialization order fiasco):
            broken_tests.append("eckit_test_experimental_singleton_singleton")

        if broken_tests:
            ctest_args.extend(["-E", "|".join(broken_tests)])

        with working_dir(self.build_directory):
            ctest(*ctest_args)

    @property
    def _enable_experimental(self):
        return "linalg=armadillo" in self.spec
>>>>>>> 344e8d14
<|MERGE_RESOLUTION|>--- conflicted
+++ resolved
@@ -17,20 +17,9 @@
     maintainers = ["skosukhin", "climbfuji"]
 
     version("1.20.2", sha256="9c11ddaaf346e40d11312b81ca7f1b510017f26618f4c0f5c5c59c37623fbac8")
-<<<<<<< HEAD
-    version("1.20.0", sha256="ed840739318a4733080fa84c6153ecd81453188bcfd8569eed6138c47efba41a")
-    version("1.19.0", commit="53cf89711c4b36700f7e3f95fb99ac1b03fee13b")
-    version("1.18.2", commit="c28d3e6dd5c138ab1d42794ebc7cd5c249f0781d")
-    version("1.18.0", commit="623d42abc7b8acbffe180923398f2a8da7813da1")
-    version("1.17.1", commit="fa4a457945c5ce0f95df5cc76d2ef3940c4a11ec")
-    version("1.16.3", commit="64318b81bf3ba2afd78a592e6535d71e0b2dfd7f")
-    version("1.16.2", commit="1857de5b1eab9fb24fd7c6d56f8954506315247a")
-    version("1.16.1", commit="282cd626fc4e95d8a3dace8e051e84f30accc483")
-=======
     version("1.19.0", sha256="a5fef36b4058f2f0aac8daf5bcc9740565f68da7357ddd242de3a5eed4765cc7")
     version("1.16.3", sha256="d2aae7d8030e2ce39e5d04e36dd6aa739f3c8dfffe32c61c2a3127c36b573485")
     version("1.16.0", sha256="9e09161ea6955df693d3c9ac70131985eaf7cf24a9fa4d6263661c6814ebbaf1")
->>>>>>> 344e8d14
 
     variant("build_type", default="RelWithDebInfo",
             description="CMake build type",
@@ -162,6 +151,7 @@
             # args.append("-DBUILD_SHARED_LIBS=OFF")
             raise InstallError("eckit static build not supported")
 
+        if "linalg=mkl" not in self.spec:
             # ENABLE_LAPACK is ignored if MKL backend is enabled
             # (the LAPACK backend is still built though):
             args.append(self.define("ENABLE_LAPACK", "linalg=lapack" in self.spec))
@@ -176,7 +166,6 @@
 
         return args
 
-<<<<<<< HEAD
     def setup_build_environment(self, env):
         # Bug fix for macOS - cmake's find_package doesn't add "libtinfo.dylib" to the
         # ncurses libraries, but the ncurses pkgconfig explicitly sets it. We need to
@@ -184,7 +173,7 @@
         # when the admin variant is enabled.
         if self.spec.satisfies("platform=darwin") and self.spec.satisfies("+admin"):
             env.append_flags("LDFLAGS", self.spec["ncurses"].libs.ld_flags)
-=======
+
     def check(self):
         ctest_args = ["-j", str(make_jobs)]
 
@@ -202,5 +191,4 @@
 
     @property
     def _enable_experimental(self):
-        return "linalg=armadillo" in self.spec
->>>>>>> 344e8d14
+        return "linalg=armadillo" in self.spec
# Copyright 2013-2022 Lawrence Livermore National Security, LLC and other
# Spack Project Developers. See the top-level COPYRIGHT file for details.
#
# SPDX-License-Identifier: (Apache-2.0 OR MIT)

from spack.package import *


class Metplus(Package):
    """
    METplus is a verification framework that spans a wide range of temporal
    (warn-on-forecast to climate) and spatial (storm to global) scales.
    """

    homepage = "https://dtcenter.org/community-code/metplus"
    url = "https://github.com/dtcenter/METplus/archive/refs/tags/v4.1.0.tar.gz"

<<<<<<< HEAD
    maintainers = ["AlexanderRichert-NOAA"]
=======
    maintainers("kgerheiser")
>>>>>>> c386baf2

    version("5.0.1", sha256="0e22b4f6791496551d99f68247d382b2af02c90b34c172a64c6f060e774bdced")
    version("5.0.0", sha256="59d519bd062559b4cece9f8672e2e282b200057bc77e2e0937414003d8f2dd50")
    version("4.1.4", sha256="6b8ac395f885807fcbeea07d814bbf97cec343566cb37bee088a3c5b65880ac7")
    version("4.1.1", sha256="81c03474f57cef6c7196d65fba6427365fd761578d99804c6c367f21a29b8ced")
    version("4.1.0", sha256="4e4d74be64c9c57b910824ebefff42eb3a9bb7e8e325d86b7a3f7fdd59d3e45d")
    version("4.0.0", sha256="650c65b0cf1f1993209e69e469903c83fb4ae3c693060d8392fc1dece52493e2")
    version("3.1.1", sha256="d137420c56b2736b09ab713300f25c16e1d6fe523d3f3e4d811471aed83b0d85")

    variant("tcmpr_plotter", default=False, description="Enable TCMPRPlotter.")
    variant("series_analysis", default=False, description="Enable CyclonePlotter wrapper.")
    variant("cycloneplotter", default=False, description="Enable CyclonePlotter wrapper.")
    variant("makeplots", default=False, description="Enable MakePlots Wrapper.")
    variant("plotdataplane", default=False, description="Generate images from Postscript output.")

    depends_on("met+python", type=("run"))
    depends_on("py-python-dateutil", type=("run"))

    depends_on("py-cartopy", when="+makeplots", type=("run"))
    depends_on("py-matplotlib", when="+cycloneplotter", type=("run"))
    depends_on("py-cartopy", when="+cycloneplotter", type=("run"))

    depends_on("r", when="+tcmpr_plotter", type=("run"))
    depends_on("imagemagick", when="+series_analysis", type=("run"))
    depends_on("imagemagick", when="+plotdataplane", type=("run"))

    def install(self, spec, prefix):
        if spec.satisfies("@4.0.0:"):
            conf = "defaults.conf"
        else:
            conf = "metplus_system.conf"

        metplus_config = FileFilter(join_path("parm", "metplus_config", conf))

        met_prefix = spec["met"].prefix
        metplus_config.filter(
            r"MET_INSTALL_DIR = /path/to", "MET_INSTALL_DIR = {}".format(met_prefix)
        )

        install_tree(self.stage.source_path, prefix)

    def setup_run_environment(self, env):
        env.prepend_path("PATH", self.prefix.ush)<|MERGE_RESOLUTION|>--- conflicted
+++ resolved
@@ -15,11 +15,7 @@
     homepage = "https://dtcenter.org/community-code/metplus"
     url = "https://github.com/dtcenter/METplus/archive/refs/tags/v4.1.0.tar.gz"
 
-<<<<<<< HEAD
-    maintainers = ["AlexanderRichert-NOAA"]
-=======
-    maintainers("kgerheiser")
->>>>>>> c386baf2
+    maintainers("AlexanderRichert-NOAA")
 
     version("5.0.1", sha256="0e22b4f6791496551d99f68247d382b2af02c90b34c172a64c6f060e774bdced")
     version("5.0.0", sha256="59d519bd062559b4cece9f8672e2e282b200057bc77e2e0937414003d8f2dd50")

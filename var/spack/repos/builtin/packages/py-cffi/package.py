# Copyright 2013-2022 Lawrence Livermore National Security, LLC and other
# Spack Project Developers. See the top-level COPYRIGHT file for details.
#
# SPDX-License-Identifier: (Apache-2.0 OR MIT)

import sys

from spack import *


class PyCffi(PythonPackage):
    """Foreign Function Interface for Python calling C code"""

    homepage = "https://cffi.readthedocs.io/en/latest/"
    pypi = "cffi/cffi-1.13.0.tar.gz"

    version('1.15.0', sha256='920f0d66a896c2d99f0adbb391f990a84091179542c205fa53ce5787aff87954')
    version('1.14.6', sha256='c9a875ce9d7fe32887784274dd533c57909b7b1dcadcc128a2ac21331a9765dd')
    version('1.14.3', sha256='f92f789e4f9241cd262ad7a555ca2c648a98178a953af117ef7fad46aa1d5591')
    version('1.13.0', sha256='8fe230f612c18af1df6f348d02d682fe2c28ca0a6c3856c99599cdacae7cf226')
    version('1.12.2', sha256='e113878a446c6228669144ae8a56e268c91b7f1fafae927adc4879d9849e0ea7')
    version('1.11.5', sha256='e90f17980e6ab0f3c2f3730e56d1fe9bcba1891eeea58966e89d352492cc74f4')
    version('1.10.0', sha256='b3b02911eb1f6ada203b0763ba924234629b51586f72a21faacc638269f4ced5')
    version('1.1.2',  sha256='390970b602708c91ddc73953bb6929e56291c18a4d80f360afa00fad8b6f3339')

    depends_on('pkgconfig', type='build')
    depends_on('py-setuptools', type='build')
    depends_on('py-pycparser', type=('build', 'run'))
    depends_on('libffi')

<<<<<<< HEAD
    # Fix a bug in setup.py: on macOS, extra compiler flags
    #    extra_compile_args += ['-iwithsysroot/usr/include/ffi']
    # are added as a fallback to SDK's libffi, but this only
    # works with "gcc" being clang, not with gnu gcc
    patch('macos_gnu.patch', when='platform=darwin %gcc')
=======
    def flag_handler(self, name, flags):
        if self.spec.satisfies('%clang@13:'):
            if name in ['cflags', 'cxxflags', 'cppflags']:
                flags.append('-Wno-error=ignored-optimization-argument')
                return (flags, None, None)
            if name == 'ldflags':
                flags.append('-flto')
                return (flags, None, None)
        return (flags, None, None)
>>>>>>> 88d8ca9b

    def setup_build_environment(self, env):
        # This sets the compiler (and flags) that distutils will use
        # to create the final shared library.  It will use the
        # compiler specified by the environment variable 'CC' for all
        # other compilation.  We are setting 'LDSHARED' to the
        # spack compiler wrapper plus a few extra flags necessary for
        # building the shared library.
        if not sys.platform == 'darwin':
            env.set('LDSHARED', '{0} -shared -pthread'.format(spack_cc))<|MERGE_RESOLUTION|>--- conflicted
+++ resolved
@@ -28,13 +28,12 @@
     depends_on('py-pycparser', type=('build', 'run'))
     depends_on('libffi')
 
-<<<<<<< HEAD
     # Fix a bug in setup.py: on macOS, extra compiler flags
     #    extra_compile_args += ['-iwithsysroot/usr/include/ffi']
     # are added as a fallback to SDK's libffi, but this only
     # works with "gcc" being clang, not with gnu gcc
     patch('macos_gnu.patch', when='platform=darwin %gcc')
-=======
+
     def flag_handler(self, name, flags):
         if self.spec.satisfies('%clang@13:'):
             if name in ['cflags', 'cxxflags', 'cppflags']:
@@ -44,7 +43,6 @@
                 flags.append('-flto')
                 return (flags, None, None)
         return (flags, None, None)
->>>>>>> 88d8ca9b
 
     def setup_build_environment(self, env):
         # This sets the compiler (and flags) that distutils will use

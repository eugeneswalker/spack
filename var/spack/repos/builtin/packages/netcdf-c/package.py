# Copyright 2013-2023 Lawrence Livermore National Security, LLC and other
# Spack Project Developers. See the top-level COPYRIGHT file for details.
#
# SPDX-License-Identifier: (Apache-2.0 OR MIT)

import os
<<<<<<< HEAD
import subprocess
=======
import sys
>>>>>>> 6b03c9f2

from spack.build_systems.autotools import AutotoolsBuilder
from spack.build_systems.cmake import CMakeBuilder
from spack.package import *


class NetcdfC(CMakePackage, AutotoolsPackage):
    """NetCDF (network Common Data Form) is a set of software libraries and
    machine-independent data formats that support the creation, access, and
    sharing of array-oriented scientific data. This is the C distribution."""

    homepage = "https://www.unidata.ucar.edu/software/netcdf"
    git = "https://github.com/Unidata/netcdf-c.git"
    url = "https://github.com/Unidata/netcdf-c/archive/refs/tags/v4.8.1.tar.gz"

    maintainers("skosukhin", "WardF")

    version("main", branch="main")
    version("4.9.2", sha256="bc104d101278c68b303359b3dc4192f81592ae8640f1aee486921138f7f88cb7")
    version("4.9.1", sha256="4ee8d5f6b50a1eb4ad4c10f24531e36261fd1882410fb08435eb2ddfd49a0908")
    version("4.9.0", sha256="9f4cb864f3ab54adb75409984c6202323d2fc66c003e5308f3cdf224ed41c0a6")
    version("4.8.1", sha256="bc018cc30d5da402622bf76462480664c6668b55eb16ba205a0dfb8647161dd0")
    version("4.8.0", sha256="aff58f02b1c3e91dc68f989746f652fe51ff39e6270764e484920cb8db5ad092")
    version("4.7.4", sha256="99930ad7b3c4c1a8e8831fb061cb02b2170fc8e5ccaeda733bd99c3b9d31666b")
    version("4.7.3", sha256="05d064a2d55147b83feff3747bea13deb77bef390cb562df4f9f9f1ce147840d")
    version("4.7.2", sha256="7648db7bd75fdd198f7be64625af7b276067de48a49dcdfd160f1c2ddff8189c")
    version("4.7.1", sha256="583e6b89c57037293fc3878c9181bb89151da8c6015ecea404dd426fea219b2c")
    version("4.7.0", sha256="26d03164074363b3911ed79b7cddd045c22adf5ebaf978943db11a1d9f15e9d3")
    version("4.6.3", sha256="734a629cdaed907201084d003cfa091806d6080eeffbd4204e7c7f73ff9d3564")
    version("4.6.2", sha256="673936c76ae0c496f6dde7e077f5be480afc1e300adb2c200bf56fbe22e5a82a")
    version("4.6.1", sha256="a2fabf27c72a5ee746e3843e1debbaad37cd035767eaede2045371322211eebb")
    version("4.6.0", sha256="6d740356399aac12290650325a05aec2fe92c1905df10761b2b0100994197725")
    version("4.5.0", sha256="f7d1cb2a82100b9bf9a1130a50bc5c7baf0de5b5022860ac3e09a0a32f83cf4a")
    # Version 4.4.1.1 is having problems in tests
    #    https://github.com/Unidata/netcdf-c/issues/343
    version("4.4.1.1", sha256="7f040a0542ed3f6d27f3002b074e509614e18d6c515b2005d1537fec01b24909")
    # Version 4.4.1 can crash on you (in real life and in tests).  See:
    #    https://github.com/Unidata/netcdf-c/issues/282
    version("4.4.1", sha256="17599385fd76ccdced368f448f654de2ed000fece44dece9fb5d598798b4c9d6")
    version("4.4.0", sha256="09b78b152d3fd373bee4b5738dc05c7b2f5315fe34aa2d94ee9256661119112f")
    version("4.3.3.1", sha256="f2ee78eb310637c007f001e7c18e2d773d23f3455242bde89647137b7344c2e2")
    version("4.3.3", sha256="3f16e21bc3dfeb3973252b9addf5defb48994f84fc9c9356081f871526a680e7")

    # configure fails if curl is not installed.
    # See https://github.com/Unidata/netcdf-c/issues/1390
    patch(
        "https://github.com/Unidata/netcdf-c/commit/e5315da1e748dc541d50796fb05233da65e86b6b.patch?full_index=1",
        sha256="c551ca2f5b6bcefa07dd7f8b7bac426a5df9861e091df1ab99167d8d401f963f",
        when="@4.7.0",
    )
    # fix headers
    patch(
        "https://github.com/Unidata/netcdf-c/pull/1505.patch?full_index=1",
        sha256="495b3e5beb7f074625bcec2ca76aebd339e42719e9c5ccbedbdcc4ffb81a7450",
        when="@4.7.2",
    )
    patch(
        "https://github.com/Unidata/netcdf-c/pull/1508.patch?full_index=1",
        sha256="19e7f31b96536928621b1c29bb6d1a57bcb7aa672cea8719acf9ac934cdd2a3e",
        when="@4.7.2",
    )

    patch("4.8.1-win-hdf5-with-zlib.patch", when="@4.8.1: platform=windows")

    patch("netcdfc-mpi-win-support.patch", when="platform=windows")
    # See https://github.com/Unidata/netcdf-c/pull/1752
    patch("4.7.3-spectrum-mpi-pnetcdf-detect.patch", when="@4.7.3:4.7.4 +parallel-netcdf")

    # See https://github.com/Unidata/netcdf-c/pull/2293
    patch("4.8.1-no-strict-aliasing-config.patch", when="@4.8.1")

    # See https://github.com/Unidata/netcdf-c/pull/2618
    patch("4.9.0-no-mpi-yes-pnetcdf.patch", when="@4.9.0: ~mpi+parallel-netcdf")

    variant("mpi", default=True, description="Enable parallel I/O for netcdf-4")
    variant("parallel-netcdf", default=False, description="Enable parallel I/O for classic files")
    variant("hdf4", default=False, description="Enable HDF4 support")
    variant("pic", default=True, description="Produce position-independent code (for shared libs)")
    variant("shared", default=True, description="Enable shared library")
    variant("dap", default=False, description="Enable DAP support")
    variant("jna", default=False, description="Enable JNA support")
    variant("fsync", default=False, description="Enable fsync support")
    variant("zstd", default=True, description="Enable ZStandard compression", when="@4.9.0:")
    variant("optimize", default=True, description="Enable -O2 for a more optimized lib")
    variant("nczarr", default=True, description="Enable zarr storage support", when="@4.8.0:")
    # New byte-range I/O option doesn't compile with 4.7.0:4.9.1, will be fixed in 4.9.2?
    # https://github.com/Unidata/netcdf-c/issues/2614
    variant("byterange", default=False, description="Allow byte-range I/O", when="@4.7.0:")
    # Variant fismahigh is required for FISMA high compliance on operational supercomputers
    variant(
        "fismahigh",
        default=False,
        description="Disable network connectivity to support FISMA-high compliance",
    )

    # It's unclear if cdmremote can be enabled if '--enable-netcdf-4' is passed
    # to the configure script. Since netcdf-4 support is mandatory we comment
    # this variant out.
    # variant('cdmremote', default=False,
    #         description='Enable CDM Remote support')

    # The patch for 4.7.0 touches configure.ac. See force_autoreconf below.
    with when("build_system=autotools"):
        depends_on("autoconf", type="build", when="@4.7.0,main")
        depends_on("automake", type="build", when="@4.7.0,main")
        depends_on("libtool", type="build", when="@4.7.0,main")
    # CMake system can use m4, but Windows does not yet support
    depends_on("m4", type="build", when=sys.platform != "win32")

    depends_on("hdf~netcdf", when="+hdf4")

    # curl 7.18.0 or later is required:
    # http://www.unidata.ucar.edu/software/netcdf/docs/getting_and_building_netcdf.html
    depends_on("curl@7.18.0:", when="+dap")
    # depends_on("curl@7.18.0:", when='+cdmremote')

    # Need to include libxml2 when using DAP in 4.9.0 and newer to build
    # https://github.com/Unidata/netcdf-c/commit/53464e89635a43b812b5fec5f7abb6ff34b9be63
    depends_on("libxml2", when="@4.9.0:+dap")

    depends_on("parallel-netcdf", when="+parallel-netcdf")

    # We need to build with MPI wrappers if any of the two
    # parallel I/O features is enabled:
    # http://www.unidata.ucar.edu/software/netcdf/docs/getting_and_building_netcdf.html#build_parallel
    depends_on("mpi", when="+mpi")
    depends_on("mpi", when="+parallel-netcdf")

    # zlib 1.2.5 or later is required for netCDF-4 compression:
    # http://www.unidata.ucar.edu/software/netcdf/docs/getting_and_building_netcdf.html
    depends_on("zlib@1.2.5:")

    # High-level API of HDF5 1.8.9 or later is required for netCDF-4 support:
    # http://www.unidata.ucar.edu/software/netcdf/docs/getting_and_building_netcdf.html
    depends_on("hdf5@1.8.9:+hl")

    # Starting version 4.4.0, it became possible to disable parallel I/O even
    # if HDF5 supports it. For previous versions of the library we need
    # HDF5 without mpi support to disable parallel I/O:
    depends_on("hdf5~mpi", when="@:4.3~mpi")

    # We need HDF5 with mpi support to enable parallel I/O.
    depends_on("hdf5+mpi", when="+mpi")

    # NetCDF 4.4.0 and prior have compatibility issues with HDF5 1.10 and later
    # https://github.com/Unidata/netcdf-c/issues/250
    depends_on("hdf5@:1.8", when="@:4.4.0")

    depends_on("zstd", when="+zstd")

    # The feature was introduced in version 4.1.2
    # and was removed in version 4.4.0
    # conflicts('+cdmremote', when='@:4.1.1,4.4:')

    # The features were introduced in version 4.1.0
    conflicts("+parallel-netcdf", when="@:4.0")
    conflicts("+hdf4", when="@:4.0")

    conflicts("+dap", when="+fismahigh")
    conflicts("+byterange", when="+fismahigh")
    conflicts("+nczarr", when="+fismahigh")

    filter_compiler_wrappers("nc-config", relative_root="bin")

    default_build_system = "cmake" if sys.platform == "win32" else "autotools"

    build_system("cmake", "autotools", default=default_build_system)

    def setup_run_environment(self, env):
        if "+zstd" in self.spec:
            env.append_path("HDF5_PLUGIN_PATH", self.prefix.plugins)

    @property
    def libs(self):
        shared = "+shared" in self.spec
        return find_libraries("libnetcdf", root=self.prefix, shared=shared, recursive=True)


class Setup:
    def setup_dependent_build_environment(self, env, dependent_spec):
        self.pkg.setup_run_environment(env)
        # Some packages, e.g. ncview, refuse to build if the compiler path returned by nc-config
        # differs from the path to the compiler that the package should be built with. Therefore,
        # we have to shadow nc-config from self.prefix.bin, which references the real compiler,
        # with a backed up version, which references Spack compiler wrapper.
        if os.path.exists(self._nc_config_backup_dir):
            env.prepend_path("PATH", self._nc_config_backup_dir)


class BackupStep:
    @property
    def _nc_config_backup_dir(self):
        return join_path(self.pkg.metadata_dir, "spack-nc-config")

    @run_after("install")
    def backup_nc_config(self):
        # We expect this to be run before filter_compiler_wrappers:
        nc_config_file = self.prefix.bin.join("nc-config")
        if os.path.exists(nc_config_file):
            mkdirp(self._nc_config_backup_dir)
            install(nc_config_file, self._nc_config_backup_dir)


class CMakeBuilder(CMakeBuilder, BackupStep, Setup):
    def cmake_args(self):
        base_cmake_args = [
            self.define_from_variant("BUILD_SHARED_LIBS", "shared"),
            self.define("BUILD_UTILITIES", True),
            self.define("ENABLE_NETCDF_4", True),
            self.define_from_variant("ENABLE_DAP", "dap"),
            self.define("CMAKE_INSTALL_PREFIX", self.prefix),
            self.define_from_variant("ENABLE_HDF4", "hdf4"),
            self.define("ENABLE_PARALLEL_TESTS", False),
            self.define_from_variant("ENABLE_FSYNC", "fsync"),
            self.define("ENABLE_LARGE_FILE_SUPPORT", True),
        ]
        if "+parallel-netcdf" in self.pkg.spec:
            base_cmake_args.append(self.define("ENABLE_PNETCDF", True))
        if self.pkg.spec.satisfies("@4.3.1:"):
            base_cmake_args.append(self.define("ENABLE_DYNAMIC_LOADING", True))
        return base_cmake_args


class AutotoolsBuilder(AutotoolsBuilder, BackupStep, Setup):
    @property
    def force_autoreconf(self):
        # The patch for 4.7.0 touches configure.ac.
        return self.pkg.spec.satisfies("@4.7.0")

    def autoreconf(self, pkg, spec, prefix):
        if not os.path.exists(self.configure_abs_path):
            Executable("./bootstrap")()

    def configure_args(self):
        cflags = []
        cppflags = []
        ldflags = []
        libs = []

        config_args = [
            "--enable-v2",
            "--enable-utilities",
            "--enable-static",
            "--enable-largefile",
            "--enable-netcdf-4",
        ]

        if "+optimize" in self.pkg.spec:
            cflags.append("-O2")

        config_args.extend(self.enable_or_disable("fsync"))

        # The flag was introduced in version 4.3.1
        if self.pkg.spec.satisfies("@4.3.1:"):
            config_args.append("--enable-dynamic-loading")

        config_args += self.enable_or_disable("shared")

        if "+pic" in self.pkg.spec:
            cflags.append(self.pkg.compiler.cc_pic_flag)

        config_args += self.enable_or_disable("dap")
        config_args += self.enable_or_disable("nczarr")
        config_args += self.enable_or_disable("byterange")
        # config_args += self.enable_or_disable('cdmremote')

        # if '+dap' in self.pkg.spec or '+cdmremote' in self.pkg.spec:
        if "+dap" in self.pkg.spec:
            # Make sure Netcdf links against Spack's curl, otherwise it may
            # pick up system's curl, which can give link errors, e.g.:
            # undefined reference to `SSL_CTX_use_certificate_chain_file
            curl = self.pkg.spec["curl"]
            curl_libs = curl.libs
            libs.append(curl_libs.link_flags)
            ldflags.append(curl_libs.search_flags)
            # TODO: figure out how to get correct flags via headers.cpp_flags
            cppflags.append("-I" + curl.prefix.include)
        elif self.pkg.spec.satisfies("@4.8.0:"):
            # Prevent overlinking to a system installation of libcurl:
            config_args.append("ac_cv_lib_curl_curl_easy_setopt=no")
            # 4.9.2 configure complains about libxml2 even with ~dap:
            if self.spec.satisfies("@4.9.1:4.9.2"):
                config_args.append("--disable-libxml2")

        if self.pkg.spec.satisfies("@4.4:"):
            if "+mpi" in self.pkg.spec:
                config_args.append("--enable-parallel4")
            else:
                config_args.append("--disable-parallel4")

        if self.pkg.spec.satisfies("@4.3.2:"):
            config_args += self.enable_or_disable("jna")

        # Starting version 4.1.3, --with-hdf5= and other such configure options
        # are removed. Variables CPPFLAGS, LDFLAGS, and LD_LIBRARY_PATH must be
        # used instead.
        hdf5_hl = self.pkg.spec["hdf5:hl"]
        cppflags.append(hdf5_hl.headers.cpp_flags)
        ldflags.append(hdf5_hl.libs.search_flags)
<<<<<<< HEAD
        if hdf5_hl.satisfies("~shared"):
            libs.append(hdf5_hl.libs.link_flags)
            h5_pc_cmd = ["pkg-config","hdf5","--static","--libs"]
            h5_flags = \
              subprocess.check_output(h5_pc_cmd, encoding="utf8").strip()
            libs.extend(h5_flags.split()[::-1])
=======
>>>>>>> 6b03c9f2

        if "+parallel-netcdf" in self.pkg.spec:
            config_args.append("--enable-pnetcdf")
            pnetcdf = self.pkg.spec["parallel-netcdf"]
            cppflags.append(pnetcdf.headers.cpp_flags)
            # TODO: change to pnetcdf.libs.search_flags once 'parallel-netcdf'
            # package gets custom implementation of 'libs'
            ldflags.append("-L" + pnetcdf.prefix.lib)
        else:
            config_args.append("--disable-pnetcdf")

        if "+mpi" in self.pkg.spec or "+parallel-netcdf" in self.pkg.spec:
            config_args.append("CC=%s" % self.pkg.spec["mpi"].mpicc)

        config_args += self.enable_or_disable("hdf4")
        if "+hdf4" in self.pkg.spec:
            hdf4 = self.pkg.spec["hdf"]
            cppflags.append(hdf4.headers.cpp_flags)
            # TODO: change to hdf4.libs.search_flags once 'hdf'
            # package gets custom implementation of 'libs' property.
            ldflags.append("-L" + hdf4.prefix.lib)
            # TODO: change to self.pkg.spec['jpeg'].libs.link_flags once the
            # implementations of 'jpeg' virtual package get 'jpeg_libs'
            # property.
            libs.append("-ljpeg")
            if "+szip" in hdf4:
                # This should also come from hdf4.libs
                libs.append("-lsz")
            if "+external-xdr" in hdf4 and hdf4["rpc"].name != "libc":
                libs.append(hdf4["rpc"].libs.link_flags)

        if "+zstd" in self.pkg.spec:
            zstd = self.pkg.spec["zstd"]
            cppflags.append(zstd.headers.cpp_flags)
            ldflags.append(zstd.libs.search_flags)
            config_args.append("--with-plugin-dir={}".format(self.prefix.plugins))
        elif "~zstd" in self.pkg.spec:
            # Prevent linking to system zstd.
            # There is no explicit option to disable zstd.
            config_args.append("ac_cv_lib_zstd_ZSTD_compress=no")

        # Fortran support
        # In version 4.2+, NetCDF-C and NetCDF-Fortran have split.
        # Use the netcdf-fortran package to install Fortran support.

        config_args.append("CFLAGS=" + " ".join(cflags))
        config_args.append("CPPFLAGS=" + " ".join(cppflags))
        config_args.append("LDFLAGS=" + " ".join(ldflags))
        config_args.append("LIBS=" + " ".join(libs))

        return config_args

    def check(self):
        # h5_test fails when run in parallel
        make("check", parallel=False)<|MERGE_RESOLUTION|>--- conflicted
+++ resolved
@@ -4,11 +4,7 @@
 # SPDX-License-Identifier: (Apache-2.0 OR MIT)
 
 import os
-<<<<<<< HEAD
-import subprocess
-=======
 import sys
->>>>>>> 6b03c9f2
 
 from spack.build_systems.autotools import AutotoolsBuilder
 from spack.build_systems.cmake import CMakeBuilder
@@ -308,15 +304,6 @@
         hdf5_hl = self.pkg.spec["hdf5:hl"]
         cppflags.append(hdf5_hl.headers.cpp_flags)
         ldflags.append(hdf5_hl.libs.search_flags)
-<<<<<<< HEAD
-        if hdf5_hl.satisfies("~shared"):
-            libs.append(hdf5_hl.libs.link_flags)
-            h5_pc_cmd = ["pkg-config","hdf5","--static","--libs"]
-            h5_flags = \
-              subprocess.check_output(h5_pc_cmd, encoding="utf8").strip()
-            libs.extend(h5_flags.split()[::-1])
-=======
->>>>>>> 6b03c9f2
 
         if "+parallel-netcdf" in self.pkg.spec:
             config_args.append("--enable-pnetcdf")

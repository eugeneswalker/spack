# Copyright 2013-2022 Lawrence Livermore National Security, LLC and other
# Spack Project Developers. See the top-level COPYRIGHT file for details.
#
# SPDX-License-Identifier: (Apache-2.0 OR MIT)

from spack.package import *


class OpenpmdApi(CMakePackage):
    """C++ & Python API for Scientific I/O"""

    homepage = "https://www.openPMD.org"
    url = "https://github.com/openPMD/openPMD-api/archive/0.14.2.tar.gz"
    git = "https://github.com/openPMD/openPMD-api.git"

<<<<<<< HEAD
    maintainers = ['ax3l', 'franzpoeschel']
=======
    maintainers = ["ax3l", "franzpoeschel"]
>>>>>>> b1e499d0

    tags = ["e4s"]

    # C++17 up until here
<<<<<<< HEAD
    version('develop', branch='dev')
    # C++14 up until here
    version('0.14.5', sha256='e3f509098e75014394877e0dc91f833e57ced5552b110c7339a69e9dbe49bf62')
    version('0.14.4', sha256='42b7bcd043e772d63f0fe0e5e70da411f001db10096d5b8be797ffc88e786379')
    version('0.14.3', sha256='57282455e0fb1873b4def1894fadadd6425dfc8349eac7fcc68daf677c48b7ce')
    version('0.14.2', sha256='25c6b4bcd0ae1ba668b633b8514e66c402da54901c26861fc754fca55717c836')
    version('0.14.1', sha256='172fd1d785627d01c77f1170adc5a18bd8a6302e804d0f271dc0d616a5156791')
    version('0.14.0', sha256='7bb561c1a6f54e9a6a1b56aaf1d4d098bbe290d204f84ebe5a6f11b3cab2be6e')
    version('0.13.4', sha256='46c013be5cda670f21969675ce839315d4f5ada0406a6546a91ec3441402cf5e')
    version('0.13.3', sha256='4b8f84bd89cd540c73ffe8c21085970453cb7f0e4f125f11a4e288433f64b58c')
    version('0.13.2', sha256='2e5170d41bb7b2c0608ec833eee7f9adf8175b46734743f6e46dcce6f6685fb0')
    version('0.13.1', sha256='81ff79419982eb1b0865d1736f73f950f5d4c356d3c78200ceeab7f54dc07fd7')
    version('0.13.0', sha256='97c2e43d80ee5c5288f278bd54f0dcb40e7f48a575b278fcef9660214b779bb0')
    # C++11 up until here
    version('0.12.0',  tag='0.12.0-alpha')
    version('0.11.1',  tag='0.11.1-alpha')

    variant('shared', default=True,
            description='Build a shared version of the library')
    variant('mpi', default=True,
            description='Enable parallel I/O')
    variant('hdf5', default=True,
            description='Enable HDF5 support')
    variant('adios1', default=False,
            description='Enable ADIOS1 support')
    variant('adios2', default=True,
            description='Enable ADIOS2 support')
    variant('python', default=False,
            description='Enable Python bindings')

    depends_on('cmake@3.15.0:', type='build')
    depends_on('catch2@2.6.1:', type='test')
    depends_on('catch2@2.13.4:', type='test', when='@0.14.0:')
    depends_on('mpi@2.3:', when='+mpi')  # might become MPI 3.0+
    depends_on('nlohmann-json@3.9.1:')
    depends_on('mpark-variant@1.4.0:', when='@:0.14.99')  # pre C++17 releases
    depends_on('toml11@3.7.1:', when='@0.15.0:')
    with when('+hdf5'):
        depends_on('hdf5@1.8.13:')
        depends_on('hdf5@1.8.13: ~mpi', when='~mpi')
        depends_on('hdf5@1.8.13: +mpi', when='+mpi')
    with when('+adios1'):
        depends_on('adios@1.13.1: ~sz')
        depends_on('adios@1.13.1: ~mpi ~sz', when='~mpi')
        depends_on('adios@1.13.1: +mpi ~sz', when='+mpi')
    with when('+adios2'):
        depends_on('adios2@2.5.0:')
        depends_on('adios2@2.6.0:', when='@0.12.0:')
        depends_on('adios2@2.7.0:', when='@0.14.0:')
        depends_on('adios2@2.5.0: ~mpi', when='~mpi')
        depends_on('adios2@2.5.0: +mpi', when='+mpi')
    with when('+python'):
        depends_on('py-pybind11@2.6.2:', type='link')
        depends_on('py-numpy@1.15.1:', type=['test', 'run'])
        depends_on('py-mpi4py@2.1.0:', when='+mpi', type=['test', 'run'])
        depends_on('python@3.6:', type=['link', 'test', 'run'])

    conflicts('^hdf5 api=v16', msg='openPMD-api requires HDF5 APIs for 1.8+')
=======
    version("develop", branch="dev")
    # C++14 up until here
    version("0.14.5", sha256="e3f509098e75014394877e0dc91f833e57ced5552b110c7339a69e9dbe49bf62")
    version("0.14.4", sha256="42b7bcd043e772d63f0fe0e5e70da411f001db10096d5b8be797ffc88e786379")
    version("0.14.3", sha256="57282455e0fb1873b4def1894fadadd6425dfc8349eac7fcc68daf677c48b7ce")
    version("0.14.2", sha256="25c6b4bcd0ae1ba668b633b8514e66c402da54901c26861fc754fca55717c836")
    version("0.14.1", sha256="172fd1d785627d01c77f1170adc5a18bd8a6302e804d0f271dc0d616a5156791")
    version("0.14.0", sha256="7bb561c1a6f54e9a6a1b56aaf1d4d098bbe290d204f84ebe5a6f11b3cab2be6e")
    version("0.13.4", sha256="46c013be5cda670f21969675ce839315d4f5ada0406a6546a91ec3441402cf5e")
    version("0.13.3", sha256="4b8f84bd89cd540c73ffe8c21085970453cb7f0e4f125f11a4e288433f64b58c")
    version("0.13.2", sha256="2e5170d41bb7b2c0608ec833eee7f9adf8175b46734743f6e46dcce6f6685fb0")
    version("0.13.1", sha256="81ff79419982eb1b0865d1736f73f950f5d4c356d3c78200ceeab7f54dc07fd7")
    version("0.13.0", sha256="97c2e43d80ee5c5288f278bd54f0dcb40e7f48a575b278fcef9660214b779bb0")
    # C++11 up until here
    version("0.12.0", tag="0.12.0-alpha")
    version("0.11.1", tag="0.11.1-alpha")

    variant("shared", default=True, description="Build a shared version of the library")
    variant("mpi", default=True, description="Enable parallel I/O")
    variant("hdf5", default=True, description="Enable HDF5 support")
    variant("adios1", default=False, description="Enable ADIOS1 support")
    variant("adios2", default=True, description="Enable ADIOS2 support")
    variant("python", default=False, description="Enable Python bindings")

    depends_on("cmake@3.15.0:", type="build")
    depends_on("catch2@2.6.1:", type="test")
    depends_on("catch2@2.13.4:", type="test", when="@0.14.0:")
    depends_on("mpi@2.3:", when="+mpi")  # might become MPI 3.0+
    depends_on("nlohmann-json@3.9.1:")
    depends_on("mpark-variant@1.4.0:", when="@:0.14.99")  # pre C++17 releases
    depends_on("toml11@3.7.1:", when="@0.15.0:")
    with when("+hdf5"):
        depends_on("hdf5@1.8.13:")
        depends_on("hdf5@1.8.13: ~mpi", when="~mpi")
        depends_on("hdf5@1.8.13: +mpi", when="+mpi")
    with when("+adios1"):
        depends_on("adios@1.13.1: ~sz")
        depends_on("adios@1.13.1: ~mpi ~sz", when="~mpi")
        depends_on("adios@1.13.1: +mpi ~sz", when="+mpi")
    with when("+adios2"):
        depends_on("adios2@2.5.0:")
        depends_on("adios2@2.6.0:", when="@0.12.0:")
        depends_on("adios2@2.7.0:", when="@0.14.0:")
        depends_on("adios2@2.5.0: ~mpi", when="~mpi")
        depends_on("adios2@2.5.0: +mpi", when="+mpi")
    with when("+python"):
        depends_on("py-pybind11@2.6.2:", type="link")
        depends_on("py-numpy@1.15.1:", type=["test", "run"])
        depends_on("py-mpi4py@2.1.0:", when="+mpi", type=["test", "run"])
        depends_on("python@3.6:", type=["link", "test", "run"])

    conflicts("^hdf5 api=v16", msg="openPMD-api requires HDF5 APIs for 1.8+")
>>>>>>> b1e499d0

    # Fix breaking HDF5 1.12.0 API when build with legacy api options
    # https://github.com/openPMD/openPMD-api/pull/1012
    patch("hdf5-1.12.0.patch", when="@:0.13 +hdf5")

    extends("python", when="+python")

    def cmake_args(self):
        spec = self.spec

        args = [
            self.define_from_variant("BUILD_SHARED_LIBS", "shared"),
            # variants
            self.define_from_variant("openPMD_USE_MPI", "mpi"),
            self.define_from_variant("openPMD_USE_HDF5", "hdf5"),
            self.define_from_variant("openPMD_USE_ADIOS1", "adios1"),
            self.define_from_variant("openPMD_USE_ADIOS2", "adios2"),
            self.define_from_variant("openPMD_USE_PYTHON", "python"),
            # tests and examples
            self.define("BUILD_TESTING", self.run_tests),
            self.define("BUILD_EXAMPLES", self.run_tests),
        ]

        # switch internally shipped third-party libraries for spack
        if spec.satisfies("+python"):
            py_exe_define = (
                "Python_EXECUTABLE" if spec.version >= Version("0.13.0") else "PYTHON_EXECUTABLE"
            )
            args += [
                self.define(py_exe_define, self.spec["python"].command.path),
                self.define("openPMD_USE_INTERNAL_PYBIND11", False),
            ]

<<<<<<< HEAD
        args.append(self.define('openPMD_USE_INTERNAL_JSON', False))
        if spec.satisfies('@:0.14'):  # pre C++17 releases
            args.append(self.define('openPMD_USE_INTERNAL_VARIANT', False))
        if spec.satisfies('@0.15:'):
            args.append(self.define('openPMD_USE_INTERNAL_TOML11', False))
=======
        args.append(self.define("openPMD_USE_INTERNAL_JSON", False))
        if spec.satisfies("@:0.14"):  # pre C++17 releases
            args.append(self.define("openPMD_USE_INTERNAL_VARIANT", False))
        if spec.satisfies("@0.15:"):
            args.append(self.define("openPMD_USE_INTERNAL_TOML11", False))
>>>>>>> b1e499d0

        if self.run_tests:
            args.append(self.define("openPMD_USE_INTERNAL_CATCH", False))

        return args

    def setup_run_environment(self, env):
        spec = self.spec
        # pre-load dependent CMake-PUBLIC header-only libs
<<<<<<< HEAD
        if spec.satisfies('@:0.14'):  # pre C++17 releases
            env.prepend_path('CMAKE_PREFIX_PATH', spec['mpark-variant'].prefix)
            env.prepend_path('CPATH', spec['mpark-variant'].prefix.include)
=======
        if spec.satisfies("@:0.14"):  # pre C++17 releases
            env.prepend_path("CMAKE_PREFIX_PATH", spec["mpark-variant"].prefix)
            env.prepend_path("CPATH", spec["mpark-variant"].prefix.include)
>>>>>>> b1e499d0

        # more deps searched in openPMDConfig.cmake
        if spec.satisfies("+mpi"):
            env.prepend_path("CMAKE_PREFIX_PATH", spec["mpi"].prefix)
        if spec.satisfies("+adios1"):
            env.prepend_path("CMAKE_PREFIX_PATH", spec["adios"].prefix)
            env.prepend_path("PATH", spec["adios"].prefix.bin)  # adios-config
        if spec.satisfies("+adios2"):
            env.prepend_path("CMAKE_PREFIX_PATH", spec["adios2"].prefix)
        if spec.satisfies("+hdf5"):
            env.prepend_path("CMAKE_PREFIX_PATH", spec["hdf5"].prefix)

    def setup_dependent_build_environment(self, env, dependent_spec):
        spec = self.spec
        # pre-load dependent CMake-PUBLIC header-only libs
<<<<<<< HEAD
        if spec.satisfies('@:0.14'):  # pre C++17 releases
            env.prepend_path('CMAKE_PREFIX_PATH',
                             spec['mpark-variant'].prefix)
            env.prepend_path('CPATH', spec['mpark-variant'].prefix.include)
=======
        if spec.satisfies("@:0.14"):  # pre C++17 releases
            env.prepend_path("CMAKE_PREFIX_PATH", spec["mpark-variant"].prefix)
            env.prepend_path("CPATH", spec["mpark-variant"].prefix.include)
>>>>>>> b1e499d0

    def check(self):
        """CTest checks after the build phase"""
        # note: for MPI-parallel tests, you can overwrite the standard CMake
        #       option -DMPIEXEC_EXECUTABLE=$(which jsrun) for jsrun or srun,
        #       etc.. Alternatively, you can also use -E <regex> to exclude
        #       parallel and MPI tests
        with working_dir(self.build_directory):
            # -j1 because individual tests create files that are read again by
            # later tests
            ctest("--output-on-failure", "-j1")

    def test(self):
        """Perform smoke tests on the installed package."""
        exes = ["openpmd-ls"]  # in 0.11.1+
        for exe in exes:
            spec_vers_str = "{0}".format(self.spec.version)
            reason = "test version of {0} is {1}".format(exe, spec_vers_str)
            self.run_test(
                exe,
                ["--version"],
                [spec_vers_str],
                installed=True,
                purpose=reason,
                skip_missing=False,
            )<|MERGE_RESOLUTION|>--- conflicted
+++ resolved
@@ -13,75 +13,11 @@
     url = "https://github.com/openPMD/openPMD-api/archive/0.14.2.tar.gz"
     git = "https://github.com/openPMD/openPMD-api.git"
 
-<<<<<<< HEAD
-    maintainers = ['ax3l', 'franzpoeschel']
-=======
     maintainers = ["ax3l", "franzpoeschel"]
->>>>>>> b1e499d0
 
     tags = ["e4s"]
 
     # C++17 up until here
-<<<<<<< HEAD
-    version('develop', branch='dev')
-    # C++14 up until here
-    version('0.14.5', sha256='e3f509098e75014394877e0dc91f833e57ced5552b110c7339a69e9dbe49bf62')
-    version('0.14.4', sha256='42b7bcd043e772d63f0fe0e5e70da411f001db10096d5b8be797ffc88e786379')
-    version('0.14.3', sha256='57282455e0fb1873b4def1894fadadd6425dfc8349eac7fcc68daf677c48b7ce')
-    version('0.14.2', sha256='25c6b4bcd0ae1ba668b633b8514e66c402da54901c26861fc754fca55717c836')
-    version('0.14.1', sha256='172fd1d785627d01c77f1170adc5a18bd8a6302e804d0f271dc0d616a5156791')
-    version('0.14.0', sha256='7bb561c1a6f54e9a6a1b56aaf1d4d098bbe290d204f84ebe5a6f11b3cab2be6e')
-    version('0.13.4', sha256='46c013be5cda670f21969675ce839315d4f5ada0406a6546a91ec3441402cf5e')
-    version('0.13.3', sha256='4b8f84bd89cd540c73ffe8c21085970453cb7f0e4f125f11a4e288433f64b58c')
-    version('0.13.2', sha256='2e5170d41bb7b2c0608ec833eee7f9adf8175b46734743f6e46dcce6f6685fb0')
-    version('0.13.1', sha256='81ff79419982eb1b0865d1736f73f950f5d4c356d3c78200ceeab7f54dc07fd7')
-    version('0.13.0', sha256='97c2e43d80ee5c5288f278bd54f0dcb40e7f48a575b278fcef9660214b779bb0')
-    # C++11 up until here
-    version('0.12.0',  tag='0.12.0-alpha')
-    version('0.11.1',  tag='0.11.1-alpha')
-
-    variant('shared', default=True,
-            description='Build a shared version of the library')
-    variant('mpi', default=True,
-            description='Enable parallel I/O')
-    variant('hdf5', default=True,
-            description='Enable HDF5 support')
-    variant('adios1', default=False,
-            description='Enable ADIOS1 support')
-    variant('adios2', default=True,
-            description='Enable ADIOS2 support')
-    variant('python', default=False,
-            description='Enable Python bindings')
-
-    depends_on('cmake@3.15.0:', type='build')
-    depends_on('catch2@2.6.1:', type='test')
-    depends_on('catch2@2.13.4:', type='test', when='@0.14.0:')
-    depends_on('mpi@2.3:', when='+mpi')  # might become MPI 3.0+
-    depends_on('nlohmann-json@3.9.1:')
-    depends_on('mpark-variant@1.4.0:', when='@:0.14.99')  # pre C++17 releases
-    depends_on('toml11@3.7.1:', when='@0.15.0:')
-    with when('+hdf5'):
-        depends_on('hdf5@1.8.13:')
-        depends_on('hdf5@1.8.13: ~mpi', when='~mpi')
-        depends_on('hdf5@1.8.13: +mpi', when='+mpi')
-    with when('+adios1'):
-        depends_on('adios@1.13.1: ~sz')
-        depends_on('adios@1.13.1: ~mpi ~sz', when='~mpi')
-        depends_on('adios@1.13.1: +mpi ~sz', when='+mpi')
-    with when('+adios2'):
-        depends_on('adios2@2.5.0:')
-        depends_on('adios2@2.6.0:', when='@0.12.0:')
-        depends_on('adios2@2.7.0:', when='@0.14.0:')
-        depends_on('adios2@2.5.0: ~mpi', when='~mpi')
-        depends_on('adios2@2.5.0: +mpi', when='+mpi')
-    with when('+python'):
-        depends_on('py-pybind11@2.6.2:', type='link')
-        depends_on('py-numpy@1.15.1:', type=['test', 'run'])
-        depends_on('py-mpi4py@2.1.0:', when='+mpi', type=['test', 'run'])
-        depends_on('python@3.6:', type=['link', 'test', 'run'])
-
-    conflicts('^hdf5 api=v16', msg='openPMD-api requires HDF5 APIs for 1.8+')
-=======
     version("develop", branch="dev")
     # C++14 up until here
     version("0.14.5", sha256="e3f509098e75014394877e0dc91f833e57ced5552b110c7339a69e9dbe49bf62")
@@ -134,7 +70,6 @@
         depends_on("python@3.6:", type=["link", "test", "run"])
 
     conflicts("^hdf5 api=v16", msg="openPMD-api requires HDF5 APIs for 1.8+")
->>>>>>> b1e499d0
 
     # Fix breaking HDF5 1.12.0 API when build with legacy api options
     # https://github.com/openPMD/openPMD-api/pull/1012
@@ -168,19 +103,11 @@
                 self.define("openPMD_USE_INTERNAL_PYBIND11", False),
             ]
 
-<<<<<<< HEAD
-        args.append(self.define('openPMD_USE_INTERNAL_JSON', False))
-        if spec.satisfies('@:0.14'):  # pre C++17 releases
-            args.append(self.define('openPMD_USE_INTERNAL_VARIANT', False))
-        if spec.satisfies('@0.15:'):
-            args.append(self.define('openPMD_USE_INTERNAL_TOML11', False))
-=======
         args.append(self.define("openPMD_USE_INTERNAL_JSON", False))
         if spec.satisfies("@:0.14"):  # pre C++17 releases
             args.append(self.define("openPMD_USE_INTERNAL_VARIANT", False))
         if spec.satisfies("@0.15:"):
             args.append(self.define("openPMD_USE_INTERNAL_TOML11", False))
->>>>>>> b1e499d0
 
         if self.run_tests:
             args.append(self.define("openPMD_USE_INTERNAL_CATCH", False))
@@ -190,15 +117,9 @@
     def setup_run_environment(self, env):
         spec = self.spec
         # pre-load dependent CMake-PUBLIC header-only libs
-<<<<<<< HEAD
-        if spec.satisfies('@:0.14'):  # pre C++17 releases
-            env.prepend_path('CMAKE_PREFIX_PATH', spec['mpark-variant'].prefix)
-            env.prepend_path('CPATH', spec['mpark-variant'].prefix.include)
-=======
         if spec.satisfies("@:0.14"):  # pre C++17 releases
             env.prepend_path("CMAKE_PREFIX_PATH", spec["mpark-variant"].prefix)
             env.prepend_path("CPATH", spec["mpark-variant"].prefix.include)
->>>>>>> b1e499d0
 
         # more deps searched in openPMDConfig.cmake
         if spec.satisfies("+mpi"):
@@ -214,16 +135,9 @@
     def setup_dependent_build_environment(self, env, dependent_spec):
         spec = self.spec
         # pre-load dependent CMake-PUBLIC header-only libs
-<<<<<<< HEAD
-        if spec.satisfies('@:0.14'):  # pre C++17 releases
-            env.prepend_path('CMAKE_PREFIX_PATH',
-                             spec['mpark-variant'].prefix)
-            env.prepend_path('CPATH', spec['mpark-variant'].prefix.include)
-=======
         if spec.satisfies("@:0.14"):  # pre C++17 releases
             env.prepend_path("CMAKE_PREFIX_PATH", spec["mpark-variant"].prefix)
             env.prepend_path("CPATH", spec["mpark-variant"].prefix.include)
->>>>>>> b1e499d0
 
     def check(self):
         """CTest checks after the build phase"""

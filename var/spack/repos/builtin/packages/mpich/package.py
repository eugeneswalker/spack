# Copyright 2013-2022 Lawrence Livermore National Security, LLC and other
# Spack Project Developers. See the top-level COPYRIGHT file for details.
#
# SPDX-License-Identifier: (Apache-2.0 OR MIT)

import os
import re
import sys

from spack import *


class Mpich(AutotoolsPackage, CudaPackage, ROCmPackage):
    """MPICH is a high performance and widely portable implementation of
    the Message Passing Interface (MPI) standard."""

    homepage = "https://www.mpich.org"
    url      = "https://www.mpich.org/static/downloads/3.0.4/mpich-3.0.4.tar.gz"
    git      = "https://github.com/pmodels/mpich.git"
    list_url = "https://www.mpich.org/static/downloads/"
    list_depth = 1

    maintainers = ['raffenet', 'yfguo']
    tags = ['e4s']
    executables = ['^mpichversion$']

    def url_for_version(self, version):
        if (version >= Version('4.0')):
            url = "https://github.com/pmodels/mpich/releases/download/v{0}/mpich-{0}.tar.gz"
        else:
            url = "https://www.mpich.org/static/downloads/{0}/mpich-{0}.tar.gz"
        return url.format(version)

    version('develop', submodules=True)
    version('4.0.2', sha256='5a42f1a889d4a2d996c26e48cbf9c595cbf4316c6814f7c181e3320d21dedd42')
    version('4.0.1', sha256='66a1fe8052734af2eb52f47808c4dfef4010ceac461cb93c42b99acfb1a43687')
    version('4.0', sha256='df7419c96e2a943959f7ff4dc87e606844e736e30135716971aba58524fbff64')
    version('3.4.3', sha256='8154d89f3051903181018166678018155f4c2b6f04a9bb6fe9515656452c4fd7')
    version('3.4.2', sha256='5c19bea8b84e8d74cca5f047e82b147ff3fba096144270e3911ad623d6c587bf')
    version('3.4.1', sha256='8836939804ef6d492bcee7d54abafd6477d2beca247157d92688654d13779727')
    version('3.4',   sha256='ce5e238f0c3c13ab94a64936060cff9964225e3af99df1ea11b130f20036c24b')
    version('3.3.2', sha256='4bfaf8837a54771d3e4922c84071ef80ffebddbb6971a006038d91ee7ef959b9')
    version('3.3.1', sha256='fe551ef29c8eea8978f679484441ed8bb1d943f6ad25b63c235d4b9243d551e5')
    version('3.3',   sha256='329ee02fe6c3d101b6b30a7b6fb97ddf6e82b28844306771fa9dd8845108fa0b')
    version('3.2.1', sha256='5db53bf2edfaa2238eb6a0a5bc3d2c2ccbfbb1badd79b664a1a919d2ce2330f1')
    version('3.2',   sha256='0778679a6b693d7b7caff37ff9d2856dc2bfc51318bf8373859bfa74253da3dc')
    version('3.1.4', sha256='f68b5330e94306c00ca5a1c0e8e275c7f53517d01d6c524d51ce9359d240466b')
    version('3.1.3', sha256='afb690aa828467721e9d9ab233fe00c68cae2b7b930d744cb5f7f3eb08c8602c')
    version('3.1.2', sha256='37c3ba2d3cd3f4ea239497d9d34bd57a663a34e2ea25099c2cbef118c9156587')
    version('3.1.1', sha256='455ccfaf4ec724d2cf5d8bff1f3d26a958ad196121e7ea26504fd3018757652d')
    version('3.1',   sha256='fcf96dbddb504a64d33833dc455be3dda1e71c7b3df411dfcf9df066d7c32c39')
    version('3.0.4', sha256='cf638c85660300af48b6f776e5ecd35b5378d5905ec5d34c3da7a27da0acf0b3')

    variant('hwloc', default=True,  description='Use external hwloc package')
    variant('hydra', default=True,  description='Build the hydra process manager')
    variant('romio', default=True,  description='Enable ROMIO MPI I/O implementation')
    variant('verbs', default=False, description='Build support for OpenFabrics verbs.')
    variant('slurm', default=False, description='Enable SLURM support')
    variant('wrapperrpath', default=True, description='Enable wrapper rpath')
    variant(
        'pmi',
        default='pmi',
        description='''PMI interface.''',
        values=('off', 'pmi', 'pmi2', 'pmix', 'cray'),
        multi=False
    )
    variant(
        'device',
        default='ch4',
        description='''Abstract Device Interface (ADI)
implementation. The ch4 device is in experimental state for versions
before 3.4.''',
        values=('ch3', 'ch4'),
        multi=False
    )
    variant(
        'netmod',
        default='ofi',
        description='''Network module. Only single netmod builds are
supported. For ch3 device configurations, this presumes the
ch3:nemesis communication channel. ch3:sock is not supported by this
spack package at this time.''',
        values=('tcp', 'mxm', 'ofi', 'ucx'),
        multi=False
    )
    variant('pci', default=(sys.platform != 'darwin'),
            description="Support analyzing devices on PCI bus")
    variant('libxml2', default=True,
            description='Use libxml2 for XML support instead of the custom '
                        'minimalistic implementation')
    variant('argobots', default=False,
            description='Enable Argobots support')
    variant('fortran', default=True, description='Enable Fortran support')

    variant(
        'two_level_namespace',
        default=False,
        description='''Build shared libraries and programs
built with the mpicc/mpifort/etc. compiler wrappers
with '-Wl,-commons,use_dylibs' and without
'-Wl,-flat_namespace'.'''
    )

    variant('vci', default=False, when='@4: device=ch4',
            description='Enable multiple VCI (virtual communication '
                        'interface) critical sections to improve performance '
                        'of applications that do heavy concurrent MPI'
                        'communications. Set MPIR_CVAR_CH4_NUM_VCIS=<N> to '
                        'enable multiple vcis at runtime.')

    variant(
        'datatype-engine',
        default='auto',
        description='controls the datatype engine to use',
        values=('dataloop', 'yaksa', 'auto'),
        when='@3.4:',
        multi=False
    )
    depends_on('yaksa', when='@4.0: device=ch4 datatype-engine=auto')
    depends_on('yaksa', when='@4.0: device=ch4 datatype-engine=yaksa')
    depends_on('yaksa+cuda', when='+cuda ^yaksa')
    depends_on('yaksa+rocm', when='+rocm ^yaksa')
    conflicts('datatype-engine=yaksa', when='device=ch3')

    variant('hcoll', default=False,
            description='Enable support for Mellanox HCOLL accelerated '
                        'collective operations library',
            when='@3.3: device=ch4 netmod=ucx')
    depends_on('hcoll', when='+hcoll')

    # Todo: cuda can be a conditional variant, but it does not seem to work when
    # overriding the variant from CudaPackage.
    conflicts('+cuda', when='@:3.3')
    conflicts('+cuda', when='device=ch3')
    conflicts('+rocm', when='@:4.0')
    conflicts('+rocm', when='device=ch3')
    conflicts('+cuda', when='+rocm', msg='CUDA must be disabled to support ROCm')

    provides('mpi@:4.0')
    provides('mpi@:3.1', when='@:3.2')
    provides('mpi@:3.0', when='@:3.1')
    provides('mpi@:2.2', when='@:1.2')
    provides('mpi@:2.1', when='@:1.1')
    provides('mpi@:2.0', when='@:1.0')

    filter_compiler_wrappers(
        'mpicc', 'mpicxx', 'mpif77', 'mpif90', 'mpifort', relative_root='bin'
    )

    # Fix using an external hwloc
    # See https://github.com/pmodels/mpich/issues/4038
    # and https://github.com/pmodels/mpich/pull/3540
    # landed in v3.4b1 v3.4a3
    patch('https://github.com/pmodels/mpich/commit/8a851b317ee57366cd15f4f28842063d8eff4483.patch?full_index=1',
          sha256='d2dafc020941d2d8cab82bc1047e4a6a6d97736b62b06e2831d536de1ac01fd0',
          when='@3.3:3.3.99 +hwloc')

    # fix MPI_Barrier segmentation fault
    # see https://lists.mpich.org/pipermail/discuss/2016-May/004764.html
    # and https://lists.mpich.org/pipermail/discuss/2016-June/004768.html
    patch('mpich32_clang.patch', when='@3.2:3.2.0%clang')
    patch('mpich32_clang.patch', when='@3.2:3.2.0%apple-clang')

    # Fix SLURM node list parsing
    # See https://github.com/pmodels/mpich/issues/3572
    # and https://github.com/pmodels/mpich/pull/3578
    # Even though there is no version 3.3.0, we need to specify 3.3:3.3.0 in
    # the when clause, otherwise the patch will be applied to 3.3.1, too.
    patch('https://github.com/pmodels/mpich/commit/b324d2de860a7a2848dc38aefb8c7627a72d2003.patch?full_index=1',
          sha256='5f48d2dd8cc9f681cf710b864f0d9b00c599f573a75b1e1391de0a3d697eba2d',
          when='@3.3:3.3.0')

    # This patch for Libtool 2.4.2 enables shared libraries for NAG and is
    # applied by MPICH starting version 3.1.
    patch('nag_libtool_2.4.2_0.patch', when='@:3.0%nag')

    # This patch for Libtool 2.4.2 fixes the problem with '-pthread' flag and
    # enables convenience libraries for NAG. Starting version 3.1, the order of
    # checks for FC and F77 is changed, therefore we need to apply the patch in
    # two steps (the patch files can be merged once the support for versions
    # 3.1 and older is dropped).
    patch('nag_libtool_2.4.2_1.patch', when='@:3.1.3%nag')
    patch('nag_libtool_2.4.2_2.patch', when='@:3.1.3%nag')

    # This patch for Libtool 2.4.6 does the same as the previous two. The
    # problem is not fixed upstream yet and the upper version constraint is
    # given just to avoid application of the patch to the develop version.
    patch('nag_libtool_2.4.6.patch', when='@3.1.4:3.3%nag')

    depends_on('findutils', type='build')
    depends_on('pkgconfig', type='build')

    depends_on('hwloc@2.0.0:', when='@3.3: +hwloc')

    depends_on('libfabric', when='netmod=ofi')
    depends_on('libfabric fabrics=gni', when='netmod=ofi pmi=cray')
    # The ch3 ofi netmod results in crashes with libfabric 1.7
    # See https://github.com/pmodels/mpich/issues/3665
    depends_on('libfabric@:1.6', when='device=ch3 netmod=ofi')

    depends_on('ucx', when='netmod=ucx')
    depends_on('mxm', when='netmod=mxm')

    # The dependencies on libpciaccess and libxml2 come from the embedded
    # hwloc, which, before version 3.3, was used only for Hydra.
    depends_on('libpciaccess', when="@:3.2+hydra+pci")
    depends_on('libxml2', when='@:3.2+hydra+libxml2')

    # Starting with version 3.3, MPICH uses hwloc directly.
    depends_on('libpciaccess', when="@3.3:+pci")
    depends_on('libxml2', when='@3.3:+libxml2')

    # Starting with version 3.3, Hydra can use libslurm for nodelist parsing
    depends_on('slurm', when='+slurm')

    depends_on('pmix', when='pmi=pmix')

    # +argobots variant requires Argobots
    depends_on('argobots', when='+argobots')

    # building from git requires regenerating autotools files
    depends_on('automake@1.15:', when='@develop', type='build')
    depends_on('libtool@2.4.4:', when='@develop', type='build')
    depends_on("m4", when="@develop", type='build'),
    depends_on("autoconf@2.67:", when='@develop', type='build')

    # building with "+hwloc' also requires regenerating autotools files
    depends_on('automake@1.15:', when='@3.3:3.3.99 +hwloc', type="build")
    depends_on('libtool@2.4.4:', when='@3.3:3.3.99 +hwloc', type="build")
    depends_on("m4", when="@3.3:3.3.99 +hwloc", type="build"),
    depends_on("autoconf@2.67:", when='@3.3:3.3.99 +hwloc', type="build")

    # MPICH's Yaksa submodule requires python to configure
    depends_on("python@3.0:", when="@develop", type="build")

    depends_on('cray-pmi', when='pmi=cray')

    conflicts('device=ch4', when='@:3.2')
    conflicts('netmod=ofi', when='@:3.1.4')
    conflicts('netmod=ucx', when='device=ch3')
    conflicts('netmod=mxm', when='device=ch4')
    conflicts('netmod=mxm', when='@:3.1.3')
    conflicts('netmod=tcp', when='device=ch4')
    conflicts('pmi=pmi2', when='device=ch3 netmod=ofi')
    conflicts('pmi=pmix', when='device=ch3')
    conflicts('pmi=pmix', when='+hydra')
    conflicts('pmi=cray', when='+hydra')

    # MPICH does not require libxml2 and libpciaccess for versions before 3.3
    # when ~hydra is set: prevent users from setting +libxml2 and +pci in this
    # case to avoid generating an identical MPICH installation.
    conflicts('+pci', when='@:3.2~hydra')
    conflicts('+libxml2', when='@:3.2~hydra')

    # see https://github.com/pmodels/mpich/pull/5031
    conflicts('%clang@:7', when='@3.4:3.4.1')

    @run_after('configure')
    def patch_cce(self):
        # Configure misinterprets output from the cce compiler
        # Patching configure instead should be possible, but a first
        # implementation failed in obscure ways that were not worth
        # tracking down when this worked
        if self.spec.satisfies('%cce'):
            filter_file('-L -L', '', 'config.lt', string=True)
            filter_file('-L -L', '', 'libtool', string=True)
            filter_file('-L -L', '', 'config.status', string=True)

    @classmethod
    def determine_version(cls, exe):
        output = Executable(exe)(output=str, error=str)
        match = re.search(r'MPICH Version:\s+(\S+)', output)
        return match.group(1) if match else None

    @classmethod
    def determine_variants(cls, exes, version):
        def get_spack_compiler_spec(compiler):
            spack_compilers = spack.compilers.find_compilers(
                [os.path.dirname(compiler)])
            actual_compiler = None
            # check if the compiler actually matches the one we want
            for spack_compiler in spack_compilers:
                if (spack_compiler.cc and spack_compiler.cc == compiler):
                    actual_compiler = spack_compiler
                    break
            return actual_compiler.spec if actual_compiler else None

        def is_enabled(text):
            if text in set(['t', 'true', 'enabled', 'enable', 'with',
                            'yes', '1']):
                return True
            return False

        def is_disabled(text):
            if text in set(['f', 'false', 'disabled', 'disable',
                            'without', 'no', '0']):
                return True
            return False

        results = []
        for exe in exes:
            variants = []
            output = Executable(exe)(output=str, error=str)
            if re.search(r'--with-hwloc-prefix=embedded', output):
                variants.append('~hwloc')

            if re.search(r'--with-pm=hydra', output):
                variants.append('+hydra')
            else:
                variants.append('~hydra')

            match = re.search(r'--(\S+)-romio', output)
            if match and is_enabled(match.group(1)):
                variants.append('+romio')
            elif match and is_disabled(match.group(1)):
                variants.append('~romio')

            if re.search(r'--with-ibverbs', output):
                variants.append('+verbs')
            elif re.search(r'--without-ibverbs', output):
                variants.append('~verbs')

            match = re.search(r'--enable-wrapper-rpath=(\S+)', output)
            if match and is_enabled(match.group(1)):
                variants.append('+wrapperrpath')
            match = re.search(r'--enable-wrapper-rpath=(\S+)', output)
            if match and is_disabled(match.group(1)):
                variants.append('~wrapperrpath')

            if re.search(r'--disable-fortran', output):
                variants.append('~fortran')

            match = re.search(r'--with-slurm=(\S+)', output)
            if match and is_enabled(match.group(1)):
                variants.append('+slurm')

            if re.search(r'--enable-libxml2', output):
                variants.append('+libxml2')
            elif re.search(r'--disable-libxml2', output):
                variants.append('~libxml2')

            if re.search(r'--with-thread-package=argobots', output):
                variants.append('+argobots')

            if re.search(r'--with-pmi=no', output):
                variants.append('pmi=off')
            elif re.search(r'--with-pmi=simple', output):
                variants.append('pmi=pmi')
            elif re.search(r'--with-pmi=pmi2/simple', output):
                variants.append('pmi=pmi2')
            elif re.search(r'--with-pmix', output):
                variants.append('pmi=pmix')

            match = re.search(r'MPICH Device:\s+(ch3|ch4)', output)
            if match:
                variants.append('device=' + match.group(1))

            match = re.search(r'--with-device=ch.\S+(ucx|ofi|mxm|tcp)', output)
            if match:
                variants.append('netmod=' + match.group(1))

            if re.search(r'--with-hcoll', output):
                variants += '+hcoll'

            match = re.search(r'MPICH CC:\s+(\S+)', output)
            if match:
                compiler = match.group(1)
                compiler_spec = get_spack_compiler_spec(compiler)
                if compiler_spec:
                    variants.append('%' + str(compiler_spec))
            results.append(' '.join(variants))
        return results

    def setup_build_environment(self, env):
        env.unset('F90')
        env.unset('F90FLAGS')

        # https://bugzilla.redhat.com/show_bug.cgi?id=1795817
<<<<<<< HEAD
        # Same fix but for macOS - avoids issue #17934
        if 'gfortran' in self.compiler.fc:
            gfortran_major_version = int(spack.compiler.get_compiler_version_output(
                self.compiler.fc, '-dumpversion').split('.')[0])
            if gfortran_major_version >= 10:
                env.set('FFLAGS', '-fallow-argument-mismatch')
                env.set('FCFLAGS', '-fallow-argument-mismatch')
=======
        if self.spec.satisfies('%gcc@10:'):
            env.set('FFLAGS', '-fallow-argument-mismatch')
            env.set('FCFLAGS', '-fallow-argument-mismatch')
        # Same fix but for macOS - avoids issue #17934
        if self.spec.satisfies('%apple-clang@11:'):
            env.set('FFLAGS', '-fallow-argument-mismatch')
            env.set('FCFLAGS', '-fallow-argument-mismatch')
        if self.spec.satisfies('%clang@11:'):
            env.set('FFLAGS', '-fallow-argument-mismatch')
            env.set('FCFLAGS', '-fallow-argument-mismatch')
>>>>>>> c09bf37f

        if 'pmi=cray' in self.spec:
            env.set(
                "CRAY_PMI_INCLUDE_OPTS",
                "-I" + self.spec['cray-pmi'].headers.directories[0])
            env.set(
                "CRAY_PMI_POST_LINK_OPTS",
                "-L" + self.spec['cray-pmi'].libs.directories[0])

    def setup_run_environment(self, env):
        # Because MPI implementations provide compilers, they have to add to
        # their run environments the code to make the compilers available.
        # For Cray MPIs, the regular compiler wrappers *are* the MPI wrappers.
        # Cray MPIs always have cray in the module name, e.g. "cray-mpich"
        external_modules = self.spec.external_modules
        if external_modules and 'cray' in external_modules[0]:
            # This is intended to support external MPICH instances registered
            # by Spack on Cray machines prior to a879c87; users defining an
            # external MPICH entry for Cray should generally refer to the
            # "cray-mpich" package
            env.set('MPICC', spack_cc)
            env.set('MPICXX', spack_cxx)
            env.set('MPIF77', spack_fc)
            env.set('MPIF90', spack_fc)
        else:
            env.set('MPICC', join_path(self.prefix.bin, 'mpicc'))
            env.set('MPICXX', join_path(self.prefix.bin, 'mpic++'))
            env.set('MPIF77', join_path(self.prefix.bin, 'mpif77'))
            env.set('MPIF90', join_path(self.prefix.bin, 'mpif90'))

    def setup_dependent_build_environment(self, env, dependent_spec):
        self.setup_run_environment(env)

        env.set('MPICH_CC', spack_cc)
        env.set('MPICH_CXX', spack_cxx)
        env.set('MPICH_F77', spack_f77)
        env.set('MPICH_F90', spack_fc)
        env.set('MPICH_FC', spack_fc)

    def setup_dependent_package(self, module, dependent_spec):
        spec = self.spec

        # For Cray MPIs, the regular compiler wrappers *are* the MPI wrappers.
        # Cray MPIs always have cray in the module name, e.g. "cray-mpich"
        external_modules = spec.external_modules
        if external_modules and 'cray' in external_modules[0]:
            spec.mpicc = spack_cc
            spec.mpicxx = spack_cxx
            spec.mpifc = spack_fc
            spec.mpif77 = spack_f77
        else:
            spec.mpicc = join_path(self.prefix.bin, 'mpicc')
            spec.mpicxx = join_path(self.prefix.bin, 'mpic++')

            if '+fortran' in spec:
                spec.mpifc = join_path(self.prefix.bin, 'mpif90')
                spec.mpif77 = join_path(self.prefix.bin, 'mpif77')

        spec.mpicxx_shared_libs = [
            join_path(self.prefix.lib, 'libmpicxx.{0}'.format(dso_suffix)),
            join_path(self.prefix.lib, 'libmpi.{0}'.format(dso_suffix))
        ]

    def autoreconf(self, spec, prefix):
        """Not needed usually, configure should be already there"""
        # If configure exists nothing needs to be done
        if (os.path.exists(self.configure_abs_path) and
            not spec.satisfies('@3.3:3.3.99 +hwloc')):
            return
        # Else bootstrap with autotools
        bash = which('bash')
        bash('./autogen.sh')

    @run_before('autoreconf')
    def die_without_fortran(self):
        # Until we can pass variants such as +fortran through virtual
        # dependencies depends_on('mpi'), require Fortran compiler to
        # avoid delayed build errors in dependents.
        # The user can work around this by disabling Fortran explicitly
        # with ~fortran

        f77 = self.compiler.f77
        fc = self.compiler.fc

        fortran_missing = f77 is None or fc is None

        if '+fortran' in self.spec and fortran_missing:
            raise InstallError(
                'mpich +fortran requires Fortran compilers. Configure '
                'Fortran compiler or disable Fortran support with ~fortran'
            )

    def configure_args(self):
        spec = self.spec
        config_args = [
            '--without-cuda',
            '--disable-silent-rules',
            '--enable-shared',
            '--with-hwloc-prefix={0}'.format(
                spec['hwloc'].prefix if '^hwloc' in spec else 'embedded'),
            '--with-pm={0}'.format('hydra' if '+hydra' in spec else 'no'),
            '--{0}-romio'.format('enable' if '+romio' in spec else 'disable'),
            '--{0}-ibverbs'.format('with' if '+verbs' in spec else 'without'),
            '--enable-wrapper-rpath={0}'.format('no' if '~wrapperrpath' in
                                                spec else 'yes'),
            '--with-yaksa={0}'.format(
                spec['yaksa'].prefix if '^yaksa' in spec else 'embedded'),
        ]

        if '~fortran' in spec:
            config_args.append('--disable-fortran')

        if '+slurm' in spec:
            config_args.append('--with-slurm=yes')
            config_args.append('--with-slurm-include={0}'.format(
                spec['slurm'].prefix.include))
            config_args.append('--with-slurm-lib={0}'.format(
                spec['slurm'].prefix.lib))
        else:
            config_args.append('--with-slurm=no')

        if 'pmi=off' in spec:
            config_args.append('--with-pmi=no')
        elif 'pmi=pmi' in spec:
            config_args.append('--with-pmi=simple')
        elif 'pmi=pmi2' in spec:
            config_args.append('--with-pmi=pmi2/simple')
        elif 'pmi=pmix' in spec:
            config_args.append('--with-pmix={0}'.format(spec['pmix'].prefix))
        elif 'pmi=cray' in spec:
            config_args.append('--with-pmi=cray')

        if '+cuda' in spec:
            config_args.append('--with-cuda={0}'.format(spec['cuda'].prefix))
        elif spec.satisfies('@:3.3,3.4.4:'):
            # Versions from 3.4 to 3.4.3 cannot handle --without-cuda
            # (see https://github.com/pmodels/mpich/pull/5060):
            config_args.append('--without-cuda')

        if '+rocm' in spec:
            config_args.append('--with-hip={0}'.format(spec['hip'].prefix))
        else:
            config_args.append('--without-hip')

        # setup device configuration
        device_config = ''
        if 'device=ch4' in spec:
            device_config = '--with-device=ch4:'
        elif 'device=ch3' in spec:
            device_config = '--with-device=ch3:nemesis:'

        if 'netmod=ucx' in spec:
            device_config += 'ucx'
        elif 'netmod=ofi' in spec:
            device_config += 'ofi'
        elif 'netmod=mxm' in spec:
            device_config += 'mxm'
        elif 'netmod=tcp' in spec:
            device_config += 'tcp'

        config_args.append(device_config)

        # Specify libfabric or ucx path explicitly, otherwise
        # configure might fall back to an embedded version.
        if 'netmod=ofi' in spec:
            config_args.append('--with-libfabric={0}'.format(
                spec['libfabric'].prefix))
        if 'netmod=ucx' in spec:
            config_args.append('--with-ucx={0}'.format(
                spec['ucx'].prefix))

        # In other cases the argument is redundant.
        if '@:3.2+hydra' in spec or '@3.3:' in spec:
            # The root configure script passes the argument to the configure
            # scripts of all instances of hwloc (there are three copies of it:
            # for hydra, for hydra2, and for MPICH itself).
            config_args += self.enable_or_disable('libxml2')

        # If +argobots specified, add argobots option
        if '+argobots' in spec:
            config_args.append('--with-thread-package=argobots')
            config_args.append('--with-argobots=' + spec['argobots'].prefix)

        if '+two_level_namespace' in spec:
            config_args.append('--enable-two-level-namespace')

        if '+vci' in spec:
            config_args.append('--enable-thread-cs=per-vci')
            config_args.append('--with-ch4-max-vcis=default')

        if 'datatype-engine=yaksa' in spec:
            config_args.append('--with-datatype-engine=yaksa')
        elif 'datatype-engine=dataloop' in spec:
            config_args.append('--with-datatype-engine=dataloop')
        elif 'datatype-engine=auto' in spec:
            config_args.append('--with-datatye-engine=auto')

        if '+hcoll' in spec:
            config_args.append('--with-hcoll=' + spec['hcoll'].prefix)

        return config_args

    @run_after('install')
    def cache_test_sources(self):
        """Copy the example source files after the package is installed to an
        install test subdirectory for use during `spack test run`."""
        self.cache_extra_test_sources(['examples', join_path('test', 'mpi')])

    def run_mpich_test(self, example_dir, exe):
        """Run stand alone tests"""

        test_dir = join_path(self.test_suite.current_test_cache_dir,
                             example_dir)
        exe_source = join_path(test_dir, '{0}.c'.format(exe))

        if not os.path.isfile(exe_source):
            print('Skipping {0} test'.format(exe))
            return

        self.run_test(self.prefix.bin.mpicc,
                      options=[exe_source, '-Wall', '-g', '-o', exe],
                      purpose='test: generate {0} file'.format(exe),
                      work_dir=test_dir)

        self.run_test(exe,
                      purpose='test: run {0} example'.format(exe),
                      work_dir=test_dir)

    def test(self):
        self.run_mpich_test(join_path('test', 'mpi', 'init'), 'finalized')
        self.run_mpich_test(join_path('test', 'mpi', 'basic'), 'sendrecv')
        self.run_mpich_test(join_path('test', 'mpi', 'perf'), 'manyrma')
        self.run_mpich_test('examples', 'cpi')<|MERGE_RESOLUTION|>--- conflicted
+++ resolved
@@ -376,7 +376,6 @@
         env.unset('F90FLAGS')
 
         # https://bugzilla.redhat.com/show_bug.cgi?id=1795817
-<<<<<<< HEAD
         # Same fix but for macOS - avoids issue #17934
         if 'gfortran' in self.compiler.fc:
             gfortran_major_version = int(spack.compiler.get_compiler_version_output(
@@ -384,18 +383,6 @@
             if gfortran_major_version >= 10:
                 env.set('FFLAGS', '-fallow-argument-mismatch')
                 env.set('FCFLAGS', '-fallow-argument-mismatch')
-=======
-        if self.spec.satisfies('%gcc@10:'):
-            env.set('FFLAGS', '-fallow-argument-mismatch')
-            env.set('FCFLAGS', '-fallow-argument-mismatch')
-        # Same fix but for macOS - avoids issue #17934
-        if self.spec.satisfies('%apple-clang@11:'):
-            env.set('FFLAGS', '-fallow-argument-mismatch')
-            env.set('FCFLAGS', '-fallow-argument-mismatch')
-        if self.spec.satisfies('%clang@11:'):
-            env.set('FFLAGS', '-fallow-argument-mismatch')
-            env.set('FCFLAGS', '-fallow-argument-mismatch')
->>>>>>> c09bf37f
 
         if 'pmi=cray' in self.spec:
             env.set(

--- conflicted
+++ resolved
@@ -4,7 +4,6 @@
 # SPDX-License-Identifier: (Apache-2.0 OR MIT)
 
 from spack.package import *
-import subprocess
 
 
 class Nccmp(CMakePackage):
@@ -35,23 +34,9 @@
 
         nc = self.spec["netcdf-c"]
         if "~shared" in nc:
-<<<<<<< HEAD
-            nc_pc_cmd = ["nc-config","--static","--libs"]
-            nc_flags = \
-              subprocess.check_output(nc_pc_cmd, encoding="utf8").strip()
-            args.append(self.define("CMAKE_EXE_LINKER_FLAGS", nc_flags))
-            if "+mpi" in nc:
-                args.append(
-                  self.define(
-                    "CMAKE_C_COMPILER",
-                    self.spec["mpi"].mpicc
-                  )
-                )
-=======
             nc_flags = Executable("nc-config")("--static", "--libs", output=str).strip()
             args.append(self.define("CMAKE_EXE_LINKER_FLAGS", nc_flags))
             if "+mpi" in nc:
                 args.append(self.define("CMAKE_C_COMPILER", self.spec["mpi"].mpicc))
->>>>>>> 6b03c9f2
 
         return args
# Copyright 2013-2022 Lawrence Livermore National Security, LLC and other
# Spack Project Developers. See the top-level COPYRIGHT file for details.
#
# SPDX-License-Identifier: (Apache-2.0 OR MIT)

from spack.package import *


class LibjpegTurbo(CMakePackage, AutotoolsPackage):
    """libjpeg-turbo is a fork of the original IJG libjpeg which uses SIMD to
    accelerate baseline JPEG compression and decompression.

    libjpeg is a library that implements JPEG image encoding, decoding and
    transcoding.
    """

    # https://github.com/libjpeg-turbo/libjpeg-turbo/blob/master/BUILDING.md
    homepage = "https://libjpeg-turbo.org/"
    url = "https://github.com/libjpeg-turbo/libjpeg-turbo/archive/2.0.3.tar.gz"

    version("2.1.4", sha256="a78b05c0d8427a90eb5b4eb08af25309770c8379592bb0b8a863373128e6143f")
    version("2.1.3", sha256="dbda0c685942aa3ea908496592491e5ec8160d2cf1ec9d5fd5470e50768e7859")
    version("2.1.2", sha256="e7fdc8a255c45bc8fbd9aa11c1a49c23092fcd7379296aeaeb14d3343a3d1bed")
    version("2.1.1", sha256="20e9cd3e5f517950dfb7a300ad344543d88719c254407ffb5ad88d891bf701c4")
    version("2.1.0", sha256="d6b7790927d658108dfd3bee2f0c66a2924c51ee7f9dc930f62c452f4a638c52")
    version("2.0.6", sha256="005aee2fcdca252cee42271f7f90574dda64ca6505d9f8b86ae61abc2b426371")
    version("2.0.5", sha256="b3090cd37b5a8b3e4dbd30a1311b3989a894e5d3c668f14cbc6739d77c9402b7")
    version("2.0.4", sha256="7777c3c19762940cff42b3ba4d7cd5c52d1671b39a79532050c85efb99079064")
    version("2.0.3", sha256="a69598bf079463b34d45ca7268462a18b6507fdaa62bb1dfd212f02041499b5d")
    version("2.0.2", sha256="b45255bd476c19c7c6b198c07c0487e8b8536373b82f2b38346b32b4fa7bb942")
    version("1.5.90", sha256="cb948ade92561d8626fd7866a4a7ba3b952f9759ea3dd642927bc687470f60b7")
    version(
        "1.5.3",
        sha256="1a17020f859cb12711175a67eab5c71fc1904e04b587046218e36106e07eabde",
        deprecated=True,
    )
    version(
        "1.5.0",
        sha256="232280e1c9c3e6a1de95fe99be2f7f9c0362ee08f3e3e48d50ee83b9a2ed955b",
        deprecated=True,
    )
    version(
        "1.3.1",
        sha256="5008aeeac303ea9159a0ec3ccff295434f4e63b05aed4a684c9964d497304524",
        deprecated=True,
    )

    provides("jpeg")

    build_system(
        conditional("autotools", when="@1.3.1:1.5.3"),
        conditional("cmake", when="@1.5.90:"),
        default="cmake",
    )

    variant("shared", default=True, description="Build shared libs")
    variant("static", default=True, description="Build static libs")
    variant("jpeg8", default=False, description="Emulate libjpeg v8 API/ABI")

    # Can use either of these. But in the current version of the package
    # only nasm is used. In order to use yasm an environmental variable
    # NASM must be set.
    # TODO: Implement the selection between two supported assemblers.
    # depends_on('yasm', type='build')
    depends_on("nasm", type="build")
    with when("build_system=autotools"):
        depends_on("autoconf", type="build")
        depends_on("automake", type="build")
        depends_on("libtool", type="build")

    with when("build_system=cmake"):
        depends_on("cmake", type="build", when="@1.5.90:")

    variant("shared", default=True, description="Build shared libraries")
    variant("static", default=True, description="Build static libraries")

    @property
    def libs(self):
        shared = "+shared" in self.spec
        return find_libraries("libjpeg*", root=self.prefix,
                              shared=shared, recursive=True)


class CMakeBuilder(spack.build_systems.cmake.CMakeBuilder):
    def cmake_args(self):
        args = [
            self.define_from_variant("ENABLE_SHARED", "shared"),
            self.define_from_variant("ENABLE_STATIC", "static"),
            self.define_from_variant("WITH_JPEG8", "jpeg8"),
        ]

<<<<<<< HEAD
    @when("@1.5.90:")
    def install(self, spec, prefix):
        cmake_args = [
            "-GUnix Makefiles",
        ]
        if self.spec.satisfies("+shared"):
            cmake_args.append("-DENABLE_SHARED=ON")
        else:
            cmake_args.append("-DENABLE_SHARED=OFF")
        if self.spec.satisfies("+static"):
            cmake_args.append("-DENABLE_STATIC=ON")
        else:
            cmake_args.append("-DENABLE_STATIC=OFF")
        if hasattr(self, "cmake_flag_args"):
            cmake_args.extend(self.cmake_flag_args)
        cmake_args.extend(std_cmake_args)
        with working_dir("spack-build", create=True):
            cmake("..", *cmake_args)
            make()
            make("install")
=======
        return args
>>>>>>> 9aafbec1
<|MERGE_RESOLUTION|>--- conflicted
+++ resolved
@@ -89,27 +89,4 @@
             self.define_from_variant("WITH_JPEG8", "jpeg8"),
         ]
 
-<<<<<<< HEAD
-    @when("@1.5.90:")
-    def install(self, spec, prefix):
-        cmake_args = [
-            "-GUnix Makefiles",
-        ]
-        if self.spec.satisfies("+shared"):
-            cmake_args.append("-DENABLE_SHARED=ON")
-        else:
-            cmake_args.append("-DENABLE_SHARED=OFF")
-        if self.spec.satisfies("+static"):
-            cmake_args.append("-DENABLE_STATIC=ON")
-        else:
-            cmake_args.append("-DENABLE_STATIC=OFF")
-        if hasattr(self, "cmake_flag_args"):
-            cmake_args.extend(self.cmake_flag_args)
-        cmake_args.extend(std_cmake_args)
-        with working_dir("spack-build", create=True):
-            cmake("..", *cmake_args)
-            make()
-            make("install")
-=======
-        return args
->>>>>>> 9aafbec1
+        return args
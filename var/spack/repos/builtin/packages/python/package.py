--- conflicted
+++ resolved
@@ -1061,13 +1061,8 @@
         # static binary but installs shared libraries, so sysconfig reports
         # libpythonX.Y.a but only libpythonX.Y.so exists.
         shared_libs = [
-<<<<<<< HEAD
-            'libpython{}.{}'.format(self.version.up_to(2), dso_suffix),
-            self.config_vars['LDLIBRARY'],
-=======
-            self.config_vars['LDLIBRARY'],
-            'libpython{}.{}'.format(self.version.up_to(2), dso_suffix),
->>>>>>> 13e6f87e
+            self.config_vars["LDLIBRARY"],
+            "libpython{}.{}".format(self.version.up_to(2), dso_suffix),
         ]
         static_libs = [
             self.config_vars['LIBRARY'],

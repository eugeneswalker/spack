# Copyright 2013-2022 Lawrence Livermore National Security, LLC and other
# Spack Project Developers. See the top-level COPYRIGHT file for details.
#
# SPDX-License-Identifier: (Apache-2.0 OR MIT)

import glob
import json
import os
import platform
import re
import subprocess
import sys
from shutil import copy
from typing import Dict, List

import llnl.util.tty as tty
from llnl.util.filesystem import (
    is_nonsymlink_exe_with_shebang,
    path_contains_subdirectory,
)
from llnl.util.lang import dedupe, match_predicate

from spack.build_environment import dso_suffix
from spack.package import *
from spack.util.environment import is_system_path
from spack.util.prefix import Prefix

is_windows = sys.platform == "win32"


class Python(Package):
    """The Python programming language."""

    homepage = "https://www.python.org/"
    url = "https://www.python.org/ftp/python/3.8.0/Python-3.8.0.tgz"
    list_url = "https://www.python.org/ftp/python/"
    list_depth = 1

    maintainers = ["adamjstewart", "skosukhin", "scheibelp", "varioustoxins"]

    phases = ["configure", "build", "install"]

    #: phase
<<<<<<< HEAD
    install_targets = ['install']
    build_targets = []  # type: List[str]

    version('3.10.4', sha256='f3bcc65b1d5f1dc78675c746c98fcee823c038168fc629c5935b044d0911ad28')
    version('3.10.3', sha256='5a3b029bad70ba2a019ebff08a65060a8b9b542ffc1a83c697f1449ecca9813b')
    version('3.10.2', sha256='3c0ede893011319f9b0a56b44953a3d52c7abf9657c23fb4bc9ced93b86e9c97')
    version('3.10.1', sha256='b76117670e7c5064344b9c138e141a377e686b9063f3a8a620ff674fa8ec90d3')
    version('3.10.0', sha256='c4e0cbad57c90690cb813fb4663ef670b4d0f587d8171e2c42bd4c9245bd2758')
    version('3.9.13', sha256='829b0d26072a44689a6b0810f5b4a3933ee2a0b8a4bfc99d7c5893ffd4f97c44', preferred=True)
    version('3.9.12', sha256='70e08462ebf265012bd2be88a63d2149d880c73e53f1712b7bbbe93750560ae8')
    version('3.9.11', sha256='3442400072f582ac2f0df30895558f08883b416c8c7877ea55d40d00d8a93112')
    version('3.9.10', sha256='1aa9c0702edbae8f6a2c95f70a49da8420aaa76b7889d3419c186bfc8c0e571e')
    version('3.9.9',  sha256='2cc7b67c1f3f66c571acc42479cdf691d8ed6b47bee12c9b68430413a17a44ea')
    version('3.9.8',  sha256='7447fb8bb270942d620dd24faa7814b1383b61fa99029a240025fd81c1db8283')
    version('3.9.7',  sha256='a838d3f9360d157040142b715db34f0218e535333696a5569dc6f854604eb9d1')
    version('3.9.6',  sha256='d0a35182e19e416fc8eae25a3dcd4d02d4997333e4ad1f2eee6010aadc3fe866')
    version('3.9.5',  sha256='e0fbd5b6e1ee242524430dee3c91baf4cbbaba4a72dd1674b90fda87b713c7ab')
    version('3.9.4',  sha256='66c4de16daa74a825cf9da9ddae1fe020b72c3854b73b1762011cc33f9e4592f')
    version('3.9.3',  sha256='3afeb61a45b5a2e6f1c0f621bd8cf925a4ff406099fdb3d8c97b993a5f43d048')
    version('3.9.2',  sha256='7899e8a6f7946748830d66739f2d8f2b30214dad956e56b9ba216b3de5581519')
    version('3.9.1',  sha256='29cb91ba038346da0bd9ab84a0a55a845d872c341a4da6879f462e94c741f117')
    version('3.9.0',  sha256='df796b2dc8ef085edae2597a41c1c0a63625ebd92487adaef2fed22b567873e8')
    version('3.8.13', sha256='903b92d76354366b1d9c4434d0c81643345cef87c1600adfa36095d7b00eede4')
    version('3.8.12', sha256='316aa33f3b7707d041e73f246efedb297a70898c4b91f127f66dc8d80c596f1a')
    version('3.8.11', sha256='b77464ea80cec14581b86aeb7fb2ff02830e0abc7bcdc752b7b4bdfcd8f3e393')
    version('3.8.10', sha256='b37ac74d2cbad2590e7cd0dd2b3826c29afe89a734090a87bf8c03c45066cb65')
    version('3.8.9',  sha256='9779ec1df000bf86914cdd40860b88da56c1e61db59d37784beca14a259ac9e9')
    version('3.8.8',  sha256='76c0763f048e4f9b861d24da76b7dd5c7a3ba7ec086f40caedeea359263276f7')
    version('3.8.7',  sha256='20e5a04262f0af2eb9c19240d7ec368f385788bba2d8dfba7e74b20bab4d2bac')
    version('3.8.6',  sha256='313562ee9986dc369cd678011bdfd9800ef62fbf7b1496228a18f86b36428c21')
    version('3.8.5',  sha256='015115023c382eb6ab83d512762fe3c5502fa0c6c52ffebc4831c4e1a06ffc49')
    version('3.8.4',  sha256='32c4d9817ef11793da4d0d95b3191c4db81d2e45544614e8449255ca9ae3cc18')
    version('3.8.3',  sha256='6af6d4d2e010f9655518d0fc6738c7ff7069f10a4d2fbd55509e467f092a8b90')
    version('3.8.2',  sha256='e634a7a74776c2b89516b2e013dda1728c89c8149b9863b8cea21946daf9d561')
    version('3.8.1',  sha256='c7cfa39a43b994621b245e029769e9126caa2a93571cee2e743b213cceac35fb')
    version('3.8.0',  sha256='f1069ad3cae8e7ec467aa98a6565a62a48ef196cb8f1455a245a08db5e1792df')
    version('3.7.13', sha256='e405417f50984bc5870c7e7a9f9aeb93e9d270f5ac67f667a0cd3a09439682b5')
    version('3.7.12', sha256='33b4daaf831be19219659466d12645f87ecec6eb21d4d9f9711018a7b66cce46')
    version('3.7.11', sha256='b4fba32182e16485d0a6022ba83c9251e6a1c14676ec243a9a07d3722cd4661a')
    version('3.7.10', sha256='c9649ad84dc3a434c8637df6963100b2e5608697f9ba56d82e3809e4148e0975')
    version('3.7.9',  sha256='39b018bc7d8a165e59aa827d9ae45c45901739b0bbb13721e4f973f3521c166a')
    version('3.7.8',  sha256='0e25835614dc221e3ecea5831b38fa90788b5389b99b675a751414c858789ab0')
    version('3.7.7',  sha256='8c8be91cd2648a1a0c251f04ea0bb4c2a5570feb9c45eaaa2241c785585b475a')
    version('3.7.6',  sha256='aeee681c235ad336af116f08ab6563361a0c81c537072c1b309d6e4050aa2114')
    version('3.7.5',  sha256='8ecc681ea0600bbfb366f2b173f727b205bb825d93d2f0b286bc4e58d37693da')
    version('3.7.4',  sha256='d63e63e14e6d29e17490abbe6f7d17afb3db182dbd801229f14e55f4157c4ba3')
    version('3.7.3',  sha256='d62e3015f2f89c970ac52343976b406694931742fbde2fed8d1ce8ebb4e1f8ff')
    version('3.7.2',  sha256='f09d83c773b9cc72421abba2c317e4e6e05d919f9bcf34468e192b6a6c8e328d')
    version('3.7.1',  sha256='36c1b81ac29d0f8341f727ef40864d99d8206897be96be73dc34d4739c9c9f06')
    version('3.7.0',  sha256='85bb9feb6863e04fb1700b018d9d42d1caac178559ffa453d7e6a436e259fd0d')
    version('3.6.15', sha256='54570b7e339e2cfd72b29c7e2fdb47c0b7b18b7412e61de5b463fc087c13b043')
    version('3.6.14', sha256='70064897bc434d6eae8bcc3e5678f282b5ea776d60e695da548a1219ccfd27a5')
    version('3.6.13', sha256='614950d3d54f6e78dac651b49c64cfe2ceefea5af3aff3371a9e4b27a53b2669')
    version('3.6.12', sha256='12dddbe52385a0f702fb8071e12dcc6b3cb2dde07cd8db3ed60e90d90ab78693')
    version('3.6.11', sha256='96621902f89746fffc22f39749c07da7c2917b232e72352e6837d41850f7b90c')
    version('3.6.10', sha256='7034dd7cba98d4f94c74f9edd7345bac71c8814c41672c64d9044fa2f96f334d')
    version('3.6.9',  sha256='47fc92a1dcb946b9ed0abc311d3767b7215c54e655b17fd1d3f9b538195525aa')
    version('3.6.8',  sha256='7f5b1f08b3b0a595387ef6c64c85b1b13b38abef0dd871835ee923262e4f32f0')
    version('3.6.7',  sha256='b7c36f7ed8f7143b2c46153b7332db2227669f583ea0cce753facf549d1a4239')
    version('3.6.6',  sha256='7d56dadf6c7d92a238702389e80cfe66fbfae73e584189ed6f89c75bbf3eda58')
    version('3.6.5',  sha256='53a3e17d77cd15c5230192b6a8c1e031c07cd9f34a2f089a731c6f6bd343d5c6')
    version('3.6.4',  sha256='7dc453e1a93c083388eb1a23a256862407f8234a96dc4fae0fc7682020227486')
    version('3.6.3',  sha256='ab6193af1921b30f587b302fe385268510e80187ca83ca82d2bfe7ab544c6f91')
    version('3.6.2',  sha256='7919489310a5f17f7acbab64d731e46dca0702874840dadce8bd4b2b3b8e7a82')
    version('3.6.1',  sha256='aa50b0143df7c89ce91be020fe41382613a817354b33acdc6641b44f8ced3828')
    version('3.6.0',  sha256='aa472515800d25a3739833f76ca3735d9f4b2fe77c3cb21f69275e0cce30cb2b')
    version('3.5.10', sha256='3496a0daf51913718a6f10e3eda51fa43634cb6151cb096f312d48bdbeff7d3a')
    version('3.5.9',  sha256='67a1d4fc6e4540d6a092cadc488e533afa961b3c9becc74dc3d6b55cb56e0cc1')
    version('3.5.8',  sha256='18c88dfd260147bc7247e6356010e5d4916dfbfc480f6434917f88e61228177a')
    version('3.5.7',  sha256='542d94920a2a06a471a73b51614805ad65366af98145b0369bc374cf248b521b')
    version('3.5.6',  sha256='30d2ff093988e74283e1abfee823292c6b59590796b9827e95ba4940b27d26f8')
    version('3.5.5',  sha256='2f988db33913dcef17552fd1447b41afb89dbc26e3cdfc068ea6c62013a3a2a5')
    version('3.5.4',  sha256='6ed87a8b6c758cc3299a8b433e8a9a9122054ad5bc8aad43299cff3a53d8ca44')
    version('3.5.3',  sha256='d8890b84d773cd7059e597dbefa510340de8336ec9b9e9032bf030f19291565a')
    version('3.5.2',  sha256='1524b840e42cf3b909e8f8df67c1724012c7dc7f9d076d4feef2d3eff031e8a0')
    version('3.5.1',  sha256='687e067d9f391da645423c7eda8205bae9d35edc0c76ef5218dcbe4cc770d0d7')
    version('3.5.0',  sha256='584e3d5a02692ca52fce505e68ecd77248a6f2c99adf9db144a39087336b0fe0')
    version('3.4.10', sha256='217757699249ab432571b381386d441e12b433100ab5f908051fcb7cced2539d')
    version('3.4.3',  sha256='8b743f56e9e50bf0923b9e9c45dd927c071d7aa56cd46569d8818add8cf01147')
    version('3.3.6',  sha256='0a58ad1f1def4ecc90b18b0c410a3a0e1a48cf7692c75d1f83d0af080e5d2034')
    version('3.2.6',  sha256='fc1e41296e29d476f696303acae293ae7a2310f0f9d0d637905e722a3f16163e')
    version('3.1.5',  sha256='d12dae6d06f52ef6bf1271db4d5b4d14b5dd39813e324314e72b648ef1bc0103', deprecated=True)
    version('2.7.18', sha256='da3080e3b488f648a3d7a4560ddee895284c3380b11d6de75edb986526b9a814')
    version('2.7.17', sha256='f22059d09cdf9625e0a7284d24a13062044f5bf59d93a7f3382190dfa94cecde')
    version('2.7.16', sha256='01da813a3600876f03f46db11cc5c408175e99f03af2ba942ef324389a83bad5')
    version('2.7.15', sha256='18617d1f15a380a919d517630a9cd85ce17ea602f9bbdc58ddc672df4b0239db')
    version('2.7.14', sha256='304c9b202ea6fbd0a4a8e0ad3733715fbd4749f2204a9173a58ec53c32ea73e8')
    version('2.7.13', sha256='a4f05a0720ce0fd92626f0278b6b433eee9a6173ddf2bced7957dfb599a5ece1')
    version('2.7.12', sha256='3cb522d17463dfa69a155ab18cffa399b358c966c0363d6c8b5b3bf1384da4b6')
    version('2.7.11', sha256='82929b96fd6afc8da838b149107078c02fa1744b7e60999a8babbc0d3fa86fc6')
    version('2.7.10', sha256='eda8ce6eec03e74991abb5384170e7c65fcd7522e409b8e83d7e6372add0f12a')
    version('2.7.9',  sha256='c8bba33e66ac3201dabdc556f0ea7cfe6ac11946ec32d357c4c6f9b018c12c5b')
    version('2.7.8',  sha256='74d70b914da4487aa1d97222b29e9554d042f825f26cb2b93abd20fdda56b557')
=======
    install_targets = ["install"]
    build_targets = []  # type: List[str]

    version("3.10.6", sha256="848cb06a5caa85da5c45bd7a9221bb821e33fc2bdcba088c127c58fad44e6343")
    version("3.10.5", sha256="18f57182a2de3b0be76dfc39fdcfd28156bb6dd23e5f08696f7492e9e3d0bf2d")
    version("3.10.4", sha256="f3bcc65b1d5f1dc78675c746c98fcee823c038168fc629c5935b044d0911ad28")
    version("3.10.3", sha256="5a3b029bad70ba2a019ebff08a65060a8b9b542ffc1a83c697f1449ecca9813b")
    version("3.10.2", sha256="3c0ede893011319f9b0a56b44953a3d52c7abf9657c23fb4bc9ced93b86e9c97")
    version("3.10.1", sha256="b76117670e7c5064344b9c138e141a377e686b9063f3a8a620ff674fa8ec90d3")
    version("3.10.0", sha256="c4e0cbad57c90690cb813fb4663ef670b4d0f587d8171e2c42bd4c9245bd2758")
    version(
        "3.9.13",
        sha256="829b0d26072a44689a6b0810f5b4a3933ee2a0b8a4bfc99d7c5893ffd4f97c44",
        preferred=True,
    )
    version("3.9.12", sha256="70e08462ebf265012bd2be88a63d2149d880c73e53f1712b7bbbe93750560ae8")
    version("3.9.11", sha256="3442400072f582ac2f0df30895558f08883b416c8c7877ea55d40d00d8a93112")
    version("3.9.10", sha256="1aa9c0702edbae8f6a2c95f70a49da8420aaa76b7889d3419c186bfc8c0e571e")
    version("3.9.9", sha256="2cc7b67c1f3f66c571acc42479cdf691d8ed6b47bee12c9b68430413a17a44ea")
    version("3.9.8", sha256="7447fb8bb270942d620dd24faa7814b1383b61fa99029a240025fd81c1db8283")
    version("3.9.7", sha256="a838d3f9360d157040142b715db34f0218e535333696a5569dc6f854604eb9d1")
    version("3.9.6", sha256="d0a35182e19e416fc8eae25a3dcd4d02d4997333e4ad1f2eee6010aadc3fe866")
    version("3.9.5", sha256="e0fbd5b6e1ee242524430dee3c91baf4cbbaba4a72dd1674b90fda87b713c7ab")
    version("3.9.4", sha256="66c4de16daa74a825cf9da9ddae1fe020b72c3854b73b1762011cc33f9e4592f")
    version("3.9.3", sha256="3afeb61a45b5a2e6f1c0f621bd8cf925a4ff406099fdb3d8c97b993a5f43d048")
    version("3.9.2", sha256="7899e8a6f7946748830d66739f2d8f2b30214dad956e56b9ba216b3de5581519")
    version("3.9.1", sha256="29cb91ba038346da0bd9ab84a0a55a845d872c341a4da6879f462e94c741f117")
    version("3.9.0", sha256="df796b2dc8ef085edae2597a41c1c0a63625ebd92487adaef2fed22b567873e8")
    version("3.8.13", sha256="903b92d76354366b1d9c4434d0c81643345cef87c1600adfa36095d7b00eede4")
    version("3.8.12", sha256="316aa33f3b7707d041e73f246efedb297a70898c4b91f127f66dc8d80c596f1a")
    version("3.8.11", sha256="b77464ea80cec14581b86aeb7fb2ff02830e0abc7bcdc752b7b4bdfcd8f3e393")
    version("3.8.10", sha256="b37ac74d2cbad2590e7cd0dd2b3826c29afe89a734090a87bf8c03c45066cb65")
    version("3.8.9", sha256="9779ec1df000bf86914cdd40860b88da56c1e61db59d37784beca14a259ac9e9")
    version("3.8.8", sha256="76c0763f048e4f9b861d24da76b7dd5c7a3ba7ec086f40caedeea359263276f7")
    version("3.8.7", sha256="20e5a04262f0af2eb9c19240d7ec368f385788bba2d8dfba7e74b20bab4d2bac")
    version("3.8.6", sha256="313562ee9986dc369cd678011bdfd9800ef62fbf7b1496228a18f86b36428c21")
    version("3.8.5", sha256="015115023c382eb6ab83d512762fe3c5502fa0c6c52ffebc4831c4e1a06ffc49")
    version("3.8.4", sha256="32c4d9817ef11793da4d0d95b3191c4db81d2e45544614e8449255ca9ae3cc18")
    version("3.8.3", sha256="6af6d4d2e010f9655518d0fc6738c7ff7069f10a4d2fbd55509e467f092a8b90")
    version("3.8.2", sha256="e634a7a74776c2b89516b2e013dda1728c89c8149b9863b8cea21946daf9d561")
    version("3.8.1", sha256="c7cfa39a43b994621b245e029769e9126caa2a93571cee2e743b213cceac35fb")
    version("3.8.0", sha256="f1069ad3cae8e7ec467aa98a6565a62a48ef196cb8f1455a245a08db5e1792df")
    version("3.7.13", sha256="e405417f50984bc5870c7e7a9f9aeb93e9d270f5ac67f667a0cd3a09439682b5")
    version("3.7.12", sha256="33b4daaf831be19219659466d12645f87ecec6eb21d4d9f9711018a7b66cce46")
    version("3.7.11", sha256="b4fba32182e16485d0a6022ba83c9251e6a1c14676ec243a9a07d3722cd4661a")
    version("3.7.10", sha256="c9649ad84dc3a434c8637df6963100b2e5608697f9ba56d82e3809e4148e0975")
    version("3.7.9", sha256="39b018bc7d8a165e59aa827d9ae45c45901739b0bbb13721e4f973f3521c166a")
    version("3.7.8", sha256="0e25835614dc221e3ecea5831b38fa90788b5389b99b675a751414c858789ab0")
    version("3.7.7", sha256="8c8be91cd2648a1a0c251f04ea0bb4c2a5570feb9c45eaaa2241c785585b475a")
    version("3.7.6", sha256="aeee681c235ad336af116f08ab6563361a0c81c537072c1b309d6e4050aa2114")
    version("3.7.5", sha256="8ecc681ea0600bbfb366f2b173f727b205bb825d93d2f0b286bc4e58d37693da")
    version("3.7.4", sha256="d63e63e14e6d29e17490abbe6f7d17afb3db182dbd801229f14e55f4157c4ba3")
    version("3.7.3", sha256="d62e3015f2f89c970ac52343976b406694931742fbde2fed8d1ce8ebb4e1f8ff")
    version("3.7.2", sha256="f09d83c773b9cc72421abba2c317e4e6e05d919f9bcf34468e192b6a6c8e328d")
    version("3.7.1", sha256="36c1b81ac29d0f8341f727ef40864d99d8206897be96be73dc34d4739c9c9f06")
    version("3.7.0", sha256="85bb9feb6863e04fb1700b018d9d42d1caac178559ffa453d7e6a436e259fd0d")
    version("3.6.15", sha256="54570b7e339e2cfd72b29c7e2fdb47c0b7b18b7412e61de5b463fc087c13b043")
    version("3.6.14", sha256="70064897bc434d6eae8bcc3e5678f282b5ea776d60e695da548a1219ccfd27a5")
    version("3.6.13", sha256="614950d3d54f6e78dac651b49c64cfe2ceefea5af3aff3371a9e4b27a53b2669")
    version("3.6.12", sha256="12dddbe52385a0f702fb8071e12dcc6b3cb2dde07cd8db3ed60e90d90ab78693")
    version("3.6.11", sha256="96621902f89746fffc22f39749c07da7c2917b232e72352e6837d41850f7b90c")
    version("3.6.10", sha256="7034dd7cba98d4f94c74f9edd7345bac71c8814c41672c64d9044fa2f96f334d")
    version("3.6.9", sha256="47fc92a1dcb946b9ed0abc311d3767b7215c54e655b17fd1d3f9b538195525aa")
    version("3.6.8", sha256="7f5b1f08b3b0a595387ef6c64c85b1b13b38abef0dd871835ee923262e4f32f0")
    version("3.6.7", sha256="b7c36f7ed8f7143b2c46153b7332db2227669f583ea0cce753facf549d1a4239")
    version("3.6.6", sha256="7d56dadf6c7d92a238702389e80cfe66fbfae73e584189ed6f89c75bbf3eda58")
    version("3.6.5", sha256="53a3e17d77cd15c5230192b6a8c1e031c07cd9f34a2f089a731c6f6bd343d5c6")
    version("3.6.4", sha256="7dc453e1a93c083388eb1a23a256862407f8234a96dc4fae0fc7682020227486")
    version("3.6.3", sha256="ab6193af1921b30f587b302fe385268510e80187ca83ca82d2bfe7ab544c6f91")
    version("3.6.2", sha256="7919489310a5f17f7acbab64d731e46dca0702874840dadce8bd4b2b3b8e7a82")
    version("3.6.1", sha256="aa50b0143df7c89ce91be020fe41382613a817354b33acdc6641b44f8ced3828")
    version("3.6.0", sha256="aa472515800d25a3739833f76ca3735d9f4b2fe77c3cb21f69275e0cce30cb2b")
    version("3.5.10", sha256="3496a0daf51913718a6f10e3eda51fa43634cb6151cb096f312d48bdbeff7d3a")
    version("3.5.9", sha256="67a1d4fc6e4540d6a092cadc488e533afa961b3c9becc74dc3d6b55cb56e0cc1")
    version("3.5.8", sha256="18c88dfd260147bc7247e6356010e5d4916dfbfc480f6434917f88e61228177a")
    version("3.5.7", sha256="542d94920a2a06a471a73b51614805ad65366af98145b0369bc374cf248b521b")
    version("3.5.6", sha256="30d2ff093988e74283e1abfee823292c6b59590796b9827e95ba4940b27d26f8")
    version("3.5.5", sha256="2f988db33913dcef17552fd1447b41afb89dbc26e3cdfc068ea6c62013a3a2a5")
    version("3.5.4", sha256="6ed87a8b6c758cc3299a8b433e8a9a9122054ad5bc8aad43299cff3a53d8ca44")
    version("3.5.3", sha256="d8890b84d773cd7059e597dbefa510340de8336ec9b9e9032bf030f19291565a")
    version("3.5.2", sha256="1524b840e42cf3b909e8f8df67c1724012c7dc7f9d076d4feef2d3eff031e8a0")
    version("3.5.1", sha256="687e067d9f391da645423c7eda8205bae9d35edc0c76ef5218dcbe4cc770d0d7")
    version("3.5.0", sha256="584e3d5a02692ca52fce505e68ecd77248a6f2c99adf9db144a39087336b0fe0")
    version("3.4.10", sha256="217757699249ab432571b381386d441e12b433100ab5f908051fcb7cced2539d")
    version("3.4.3", sha256="8b743f56e9e50bf0923b9e9c45dd927c071d7aa56cd46569d8818add8cf01147")
    version("3.3.6", sha256="0a58ad1f1def4ecc90b18b0c410a3a0e1a48cf7692c75d1f83d0af080e5d2034")
    version("3.2.6", sha256="fc1e41296e29d476f696303acae293ae7a2310f0f9d0d637905e722a3f16163e")
    version(
        "3.1.5",
        sha256="d12dae6d06f52ef6bf1271db4d5b4d14b5dd39813e324314e72b648ef1bc0103",
        deprecated=True,
    )
    version("2.7.18", sha256="da3080e3b488f648a3d7a4560ddee895284c3380b11d6de75edb986526b9a814")
    version("2.7.17", sha256="f22059d09cdf9625e0a7284d24a13062044f5bf59d93a7f3382190dfa94cecde")
    version("2.7.16", sha256="01da813a3600876f03f46db11cc5c408175e99f03af2ba942ef324389a83bad5")
    version("2.7.15", sha256="18617d1f15a380a919d517630a9cd85ce17ea602f9bbdc58ddc672df4b0239db")
    version("2.7.14", sha256="304c9b202ea6fbd0a4a8e0ad3733715fbd4749f2204a9173a58ec53c32ea73e8")
    version("2.7.13", sha256="a4f05a0720ce0fd92626f0278b6b433eee9a6173ddf2bced7957dfb599a5ece1")
    version("2.7.12", sha256="3cb522d17463dfa69a155ab18cffa399b358c966c0363d6c8b5b3bf1384da4b6")
    version("2.7.11", sha256="82929b96fd6afc8da838b149107078c02fa1744b7e60999a8babbc0d3fa86fc6")
    version("2.7.10", sha256="eda8ce6eec03e74991abb5384170e7c65fcd7522e409b8e83d7e6372add0f12a")
    version("2.7.9", sha256="c8bba33e66ac3201dabdc556f0ea7cfe6ac11946ec32d357c4c6f9b018c12c5b")
    version("2.7.8", sha256="74d70b914da4487aa1d97222b29e9554d042f825f26cb2b93abd20fdda56b557")
>>>>>>> b1e499d0

    extendable = True

    # Variants to avoid cyclical dependencies for concretizer
    variant("libxml2", default=True, description="Use a gettext library build with libxml2")

    variant(
        "debug", default=False, description="debug build with extra checks (this is high overhead)"
    )

    # --enable-shared is known to cause problems for some users on macOS
    # This is a problem for Python 2.7 only, not Python3
    # See http://bugs.python.org/issue29846
    variant("shared", default=True, description="Enable shared libraries")
    # From https://docs.python.org/2/c-api/unicode.html: Python's default
    # builds use a 16-bit type for Py_UNICODE and store Unicode values
    # internally as UCS2. It is also possible to build a UCS4 version of Python
    # (most recent Linux distributions come with UCS4 builds of Python).  These
    # builds then use a 32-bit type for Py_UNICODE and store Unicode data
    # internally as UCS4. Note that UCS2 and UCS4 Python builds are not binary
    # compatible.
    variant("ucs4", default=False, description="Enable UCS4 (wide) unicode strings")
    variant("pic", default=True, description="Produce position-independent code (for shared libs)")
    variant(
        "optimizations",
        default=False,
        description="Enable expensive build-time optimizations, if available",
    )
    # See https://legacy.python.org/dev/peps/pep-0394/
    variant(
        "pythoncmd",
        default=not is_windows,
        description="Symlink 'python3' executable to 'python' " "(not PEP 394 compliant)",
    )

    # Optional Python modules
    variant("readline", default=not is_windows, description="Build readline module")
    variant("ssl", default=True, description="Build ssl module")
    variant("sqlite3", default=True, description="Build sqlite3 module")
    variant("dbm", default=True, description="Build dbm module")
    variant("nis", default=False, description="Build nis module")
    variant("zlib", default=True, description="Build zlib module")
    variant("bz2", default=True, description="Build bz2 module")
    variant("lzma", default=True, description="Build lzma module", when="@3.3:")
    variant("pyexpat", default=True, description="Build pyexpat module")
    variant("ctypes", default=True, description="Build ctypes module")
    variant("tkinter", default=False, description="Build tkinter module")
    variant("uuid", default=True, description="Build uuid module")
    variant("tix", default=False, description="Build Tix module")
    variant("ensurepip", default=True, description="Build ensurepip module", when="@2.7.9:2,3.4:")

    if not is_windows:
        depends_on("pkgconfig@0.9.0:", type="build")
        depends_on("gettext +libxml2", when="+libxml2")
        depends_on("gettext ~libxml2", when="~libxml2")

        # Optional dependencies
        # See detect_modules() in setup.py for details
        depends_on("readline", when="+readline")
        depends_on("ncurses", when="+readline")
        depends_on("openssl", when="+ssl")
        # https://raw.githubusercontent.com/python/cpython/84471935ed2f62b8c5758fd544c7d37076fe0fa5/Misc/NEWS
        # https://docs.python.org/3.5/whatsnew/changelog.html#python-3-5-4rc1
        depends_on("openssl@:1.0.2z", when="@:2.7.13,3.0.0:3.5.2+ssl")
        depends_on(
            "openssl@1.0.2:", when="@3.7:+ssl"
        )  # https://docs.python.org/3/whatsnew/3.7.html#build-changes
        depends_on(
            "openssl@1.1.1:", when="@3.10:+ssl"
        )  # https://docs.python.org/3.10/whatsnew/3.10.html#build-changes
        depends_on("sqlite@3.0.8:", when="@:3.9+sqlite3")
        depends_on(
            "sqlite@3.7.15:", when="@3.10:+sqlite3"
        )  # https://docs.python.org/3.10/whatsnew/3.10.html#build-changes
        depends_on("gdbm", when="+dbm")  # alternatively ndbm or berkeley-db
        depends_on("libnsl", when="+nis")
        depends_on("zlib@1.1.3:", when="+zlib")
        depends_on("bzip2", when="+bz2")
        depends_on("xz", when="@3.3:+lzma")
        depends_on("expat", when="+pyexpat")
        depends_on("libffi", when="+ctypes")
        depends_on("tk", when="+tkinter")
        depends_on("tcl", when="+tkinter")
        depends_on("uuid", when="+uuid")
        depends_on("tix", when="+tix")

    # Python needs to be patched to build extensions w/ mixed C/C++ code:
    # https://github.com/NixOS/nixpkgs/pull/19585/files
    # https://bugs.python.org/issue1222585
    #
    # NOTE: This patch puts Spack's default Python installation out of
    # sync with standard Python installs. If you're using such an
    # installation as an external and encountering build issues with mixed
    # C/C++ modules, consider installing a Spack-managed Python with
    # this patch instead. For more information, see:
    # https://github.com/spack/spack/pull/16856
    patch("python-2.7.8-distutils-C++.patch", when="@2.7.8:2.7.16")
    patch("python-2.7.17+-distutils-C++.patch", when="@2.7.17:2.7.18")
    patch("python-2.7.17+-distutils-C++-fixup.patch", when="@2.7.17:2.7.18")
    patch("python-3.6.8-distutils-C++.patch", when="@3.6.8,3.7.2")
    patch("python-3.7.3-distutils-C++.patch", when="@3.7.3")
    patch("python-3.7.4+-distutils-C++.patch", when="@3.7.4:")
    patch("python-3.7.4+-distutils-C++-testsuite.patch", when="@3.7.4:")
    patch("cpython-windows-externals.patch", when="@:3.9.6 platform=windows")
    patch("tkinter.patch", when="@:2.8,3.3:3.7 platform=darwin")
    # Patch the setup script to deny that tcl/x11 exists rather than allowing
    # autodetection of (possibly broken) system components
    patch("tkinter-3.8.patch", when="@3.8:3.9 ~tkinter")
    patch("tkinter-3.10.patch", when="@3.10: ~tkinter")

    # Ensure that distutils chooses correct compiler option for RPATH on cray:
    patch("cray-rpath-2.3.patch", when="@2.3:3.0.1 platform=cray")
    patch("cray-rpath-3.1.patch", when="@3.1:3  platform=cray")

    # Ensure that distutils chooses correct compiler option for RPATH on fj:
    patch("fj-rpath-2.3.patch", when="@2.3:3.0.1 %fj")
    patch("fj-rpath-3.1.patch", when="@3.1:3.9.7,3.10.0  %fj")
    patch("fj-rpath-3.9.patch", when="@3.9.8:3.9,3.10.1:  %fj")

    # Fixes an alignment problem with more aggressive optimization in gcc8
    # https://github.com/python/cpython/commit/0b91f8a668201fc58fa732b8acc496caedfdbae0
    patch("gcc-8-2.7.14.patch", when="@2.7.14 %gcc@8:")

    # Fixes build with the Intel compilers
    # https://github.com/python/cpython/pull/16717
    patch("intel-3.6.7.patch", when="@3.6.7:3.6.8,3.7.1:3.7.5 %intel")

    # CPython tries to build an Objective-C file with GCC's C frontend
    # https://github.com/spack/spack/pull/16222
    # https://github.com/python/cpython/pull/13306
    conflicts(
        "%gcc platform=darwin",
        msg="CPython does not compile with GCC on macOS yet, use clang. "
        "See: https://github.com/python/cpython/pull/13306",
    )
    # For more information refer to this bug report:
    # https://bugs.python.org/issue29712
    conflicts(
        "@:2.8 +shared",
        when="+optimizations",
        msg="+optimizations is incompatible with +shared in python@2.X",
    )
    conflicts("+tix", when="~tkinter", msg="python+tix requires python+tix+tkinter")
    conflicts("%nvhpc")
    conflicts(
        "@:2.7",
        when="platform=darwin target=aarch64:",
        msg="Python 2.7 is too old for Apple Silicon",
    )

    # Used to cache various attributes that are expensive to compute
    _config_vars = {}  # type: Dict[str, Dict[str, str]]

    # An in-source build with --enable-optimizations fails for python@3.X
    build_directory = "spack-build"

    executables = [r"^python[\d.]*[mw]?$"]

    @classmethod
    def determine_version(cls, exe):
        # Newer versions of Python support `--version`,
        # but older versions only support `-V`
        # Python 2 sends to STDERR, while Python 3 sends to STDOUT
        # Output looks like:
        #   Python 3.7.7
        # On pre-production Ubuntu, this is also possible:
        #   Python 3.10.2+
        output = Executable(exe)("-V", output=str, error=str)
        match = re.search(r"Python\s+([A-Za-z0-9_.-]+)", output)
        return match.group(1) if match else None

    @classmethod
    def determine_variants(cls, exes, version_str):
        python = Executable(exes[0])

        variants = ""
        for exe in exes:
            if os.path.basename(exe) == "python":
                variants += "+pythoncmd"
                break
        else:
            variants += "~pythoncmd"

        for module in ["readline", "sqlite3", "dbm", "nis", "zlib", "bz2", "ctypes", "uuid"]:
            try:
                python("-c", "import " + module, error=os.devnull)
                variants += "+" + module
            except ProcessError:
                variants += "~" + module

        # Some variants enable multiple modules
        try:
            python("-c", "import ssl", error=os.devnull)
            python("-c", "import hashlib", error=os.devnull)
            variants += "+ssl"
        except ProcessError:
            variants += "~ssl"

        try:
            python("-c", "import xml.parsers.expat", error=os.devnull)
            python("-c", "import xml.etree.ElementTree", error=os.devnull)
            variants += "+pyexpat"
        except ProcessError:
            variants += "~pyexpat"

        # Some modules are version-dependent
        if Version(version_str) >= Version("3.3"):
            try:
                python("-c", "import lzma", error=os.devnull)
                variants += "+lzma"
            except ProcessError:
                variants += "~lzma"

        if Version(version_str) in ver("2.7.9:2,3.4:"):
            # The ensurepip module is always available, but won't work if built with
            # --without-ensurepip. A more reliable check to see if the package was built
            # with --with-ensurepip is to check for the presence of a pip executable.
            if glob.glob(os.path.join(os.path.dirname(exes[0]), "pip*")):
                variants += "+ensurepip"
            else:
                variants += "~ensurepip"

        if Version(version_str) >= Version("3"):
            try:
                python("-c", "import tkinter", error=os.devnull)
                variants += "+tkinter"
            except ProcessError:
                variants += "~tkinter"

            try:
                python("-c", "import tkinter.tix", error=os.devnull)
                variants += "+tix"
            except ProcessError:
                variants += "~tix"
        else:
            try:
                python("-c", "import Tkinter", error=os.devnull)
                variants += "+tkinter"
            except ProcessError:
                variants += "~tkinter"

            try:
                python("-c", "import Tix", error=os.devnull)
                variants += "+tix"
            except ProcessError:
                variants += "~tix"

        return variants

    def url_for_version(self, version):
        url = "https://www.python.org/ftp/python/{0}/Python-{1}.tgz"
        return url.format(re.split("[a-z]", str(version))[0], version)

    # TODO: Ideally, these patches would be applied as separate '@run_before'
    # functions enabled via '@when', but these two decorators don't work
    # when used together. See: https://github.com/spack/spack/issues/12736
    def patch(self):
        # NOTE: Python's default installation procedure makes it possible for a
        # user's local configurations to change the Spack installation.  In
        # order to prevent this behavior for a full installation, we must
        # modify the installation script so that it ignores user files.
        if self.spec.satisfies("@2.7:2.8,3.4:"):
            ff = FileFilter("Makefile.pre.in")
            ff.filter(
                r"^(.*)setup\.py(.*)((build)|(install))(.*)$", r"\1setup.py\2 --no-user-cfg \3\6"
            )

        # NOTE: Older versions of Python do not support the '--with-openssl'
        # configuration option, so the installation's module setup file needs
        # to be modified directly in order to point to the correct SSL path.
        # See: https://stackoverflow.com/a/5939170
        if self.spec.satisfies("@:3.6+ssl"):
            ff = FileFilter(join_path("Modules", "Setup.dist"))
            ff.filter(r"^#(((SSL=)|(_ssl))(.*))$", r"\1")
            ff.filter(r"^#((.*)(\$\(SSL\))(.*))$", r"\1")
            ff.filter(r"^SSL=(.*)$", r"SSL={0}".format(self.spec["openssl"].prefix))
        # Because Python uses compiler system paths during install, it's
        # possible to pick up a system OpenSSL when building 'python~ssl'.
        # To avoid this scenario, we disable the 'ssl' module with patching.
        elif self.spec.satisfies("@:3.6~ssl"):
            ff = FileFilter("setup.py")
            ff.filter(r"^(\s+(ssl_((incs)|(libs)))\s+=\s+)(.*)$", r"\1 None and \6")
            ff.filter(r"^(\s+(opensslv_h)\s+=\s+)(.*)$", r"\1 None and \3")

    def setup_build_environment(self, env):
        spec = self.spec

        # TODO: The '--no-user-cfg' option for Python installation is only in
        # Python v2.7 and v3.4+ (see https://bugs.python.org/issue1180) and
        # adding support for ignoring user configuration will require
        # significant changes to this package for other Python versions.
        if not spec.satisfies("@2.7:2.8,3.4:"):
            tty.warn(
                (
                    "Python v{0} may not install properly if Python "
                    "user configurations are present."
                ).format(self.version)
            )

        # TODO: Python has incomplete support for Python modules with mixed
        # C/C++ source, and patches are required to enable building for these
        # modules. All Python versions without a viable patch are installed
        # with a warning message about this potentially erroneous behavior.
        if not spec.satisfies("@2.7.8:2.7.18,3.6.8,3.7.2:"):
            tty.warn(
                (
                    'Python v{0} does not have the C++ "distutils" patch; '
                    "errors may occur when installing Python modules w/ "
                    "mixed C/C++ source files."
                ).format(self.version)
            )

        env.unset("PYTHONPATH")
        env.unset("PYTHONHOME")

        # avoid build error on fugaku
        if spec.satisfies("@3.10.0 arch=linux-rhel8-a64fx"):
            if spec.satisfies("%gcc") or spec.satisfies("%fj"):
                env.unset("LC_ALL")

    def flag_handler(self, name, flags):
        # python 3.8 requires -fwrapv when compiled with intel
        if self.spec.satisfies("@3.8: %intel"):
            if name == "cflags":
                flags.append("-fwrapv")

        # Fix for following issues for python with aocc%3.2.0:
        # https://github.com/spack/spack/issues/29115
        # https://github.com/spack/spack/pull/28708
        if self.spec.satisfies("%aocc@3.2.0", strict=True):
            if name == "cflags":
                flags.extend(["-mllvm", "-disable-indvar-simplify=true"])

        # allow flags to be passed through compiler wrapper
        return (flags, None, None)

    @property
    def plat_arch(self):
        """
        String referencing platform architecture
        filtered through Python's Windows build file
        architecture support map

        Note: This function really only makes
        sense to use on Windows, could be overridden to
        cross compile however.
        """

        arch_map = {"AMD64": "x64", "x86": "Win32", "IA64": "Win32", "EM64T": "Win32"}
        arch = platform.machine()
        if arch in arch_map:
            arch = arch_map[arch]
        return arch

    @property
    def win_build_params(self):
        """
        Arguments must be passed to the Python build batch script
        in order to configure it to spec and system.
        A number of these toggle optional MSBuild Projects
        directly corresponding to the python support of the same
        name.
        """
        args = []
        args.append("-p %s" % self.plat_arch)
        if self.spec.satisfies("+debug"):
            args.append("-d")
        if self.spec.satisfies("~ctypes"):
            args.append("--no-ctypes")
        if self.spec.satisfies("~ssl"):
            args.append("--no-ssl")
        if self.spec.satisfies("~tkinter"):
            args.append("--no-tkinter")
        return args

    def win_installer(self, prefix):
        """
        Python on Windows does not export an install target
        so we must handcraft one here. This structure
        directly mimics the install tree of the Python
        Installer on Windows.

        Parameters:
            prefix (str): Install prefix for package
        """
        proj_root = self.stage.source_path
        pcbuild_root = os.path.join(proj_root, "PCbuild")
        build_root = os.path.join(pcbuild_root, platform.machine().lower())
        include_dir = os.path.join(proj_root, "Include")
        copy_tree(include_dir, prefix.include)
        doc_dir = os.path.join(proj_root, "Doc")
        copy_tree(doc_dir, prefix.Doc)
        tools_dir = os.path.join(proj_root, "Tools")
        copy_tree(tools_dir, prefix.Tools)
        lib_dir = os.path.join(proj_root, "Lib")
        copy_tree(lib_dir, prefix.Lib)
        pyconfig = os.path.join(proj_root, "PC", "pyconfig.h")
        copy(pyconfig, prefix.include)
        shared_libraries = []
        shared_libraries.extend(glob.glob("%s\\*.exe" % build_root))
        shared_libraries.extend(glob.glob("%s\\*.dll" % build_root))
        shared_libraries.extend(glob.glob("%s\\*.pyd" % build_root))
        os.makedirs(prefix.DLLs)
        for lib in shared_libraries:
            file_name = os.path.basename(lib)
            if (
                file_name.endswith(".exe")
                or (file_name.endswith(".dll") and "python" in file_name)
                or "vcruntime" in file_name
            ):
                copy(lib, prefix)
            else:
                copy(lib, prefix.DLLs)
        static_libraries = glob.glob("%s\\*.lib")
        for lib in static_libraries:
            copy(lib, prefix.libs)

    def configure_args(self):
        spec = self.spec
        config_args = []
        cflags = []

        # setup.py needs to be able to read the CPPFLAGS and LDFLAGS
        # as it scans for the library and headers to build
        link_deps = spec.dependencies(deptype="link")

        if link_deps:
            # Header files are often included assuming they reside in a
            # subdirectory of prefix.include, e.g. #include <openssl/ssl.h>,
            # which is why we don't use HeaderList here. The header files of
            # libffi reside in prefix.lib but the configure script of Python
            # finds them using pkg-config.
            cppflags = " ".join("-I" + spec[dep.name].prefix.include for dep in link_deps)

            # Currently, the only way to get SpecBuildInterface wrappers of the
            # dependencies (which we need to get their 'libs') is to get them
            # using spec.__getitem__.
            ldflags = " ".join(spec[dep.name].libs.search_flags for dep in link_deps)

            config_args.extend(["CPPFLAGS=" + cppflags, "LDFLAGS=" + ldflags])

        # https://docs.python.org/3/whatsnew/3.7.html#build-changes
        if spec.satisfies("@:3.6"):
            config_args.append("--with-threads")

        if spec.satisfies("@2.7.13:2.8,3.5.3:", strict=True) and "+optimizations" in spec:
            config_args.append("--enable-optimizations")
            config_args.append("--with-lto")
            config_args.append("--with-computed-gotos")

        if spec.satisfies("%gcc platform=darwin"):
            config_args.append("--disable-toolbox-glue")

        if spec.satisfies("%intel", strict=True) and spec.satisfies(
            "@2.7.12:2.8,3.5.2:3.7", strict=True
        ):
            config_args.append("--with-icc={0}".format(spack_cc))

        if "+debug" in spec:
            config_args.append("--with-pydebug")
        else:
            config_args.append("--without-pydebug")

        if "+shared" in spec:
            config_args.append("--enable-shared")
        else:
            config_args.append("--disable-shared")

        if "+ucs4" in spec:
            if spec.satisfies("@:2.7"):
                config_args.append("--enable-unicode=ucs4")
            elif spec.satisfies("@3.0:3.2"):
                config_args.append("--with-wide-unicode")
            elif spec.satisfies("@3.3:"):
                # https://docs.python.org/3.3/whatsnew/3.3.html#functionality
                raise ValueError("+ucs4 variant not compatible with Python 3.3 and beyond")

        if spec.satisfies("@2.7.9:2,3.4:"):
            if "+ensurepip" in spec:
                config_args.append("--with-ensurepip=install")
            else:
                config_args.append("--without-ensurepip")

        if "+pic" in spec:
            cflags.append(self.compiler.cc_pic_flag)

        if "+ssl" in spec:
            if spec.satisfies("@3.7:"):
                config_args.append("--with-openssl={0}".format(spec["openssl"].prefix))

        if "+dbm" in spec:
            # Default order is ndbm:gdbm:bdb
            config_args.append("--with-dbmliborder=gdbm:bdb:ndbm")
        else:
            config_args.append("--with-dbmliborder=")

        if "+pyexpat" in spec:
            config_args.append("--with-system-expat")
        else:
            config_args.append("--without-system-expat")

        if "+ctypes" in spec:
            config_args.append("--with-system-ffi")
        else:
            config_args.append("--without-system-ffi")

        if "+tkinter" in spec:
            config_args.extend(
                [
                    "--with-tcltk-includes=-I{0} -I{1}".format(
                        spec["tcl"].prefix.include, spec["tk"].prefix.include
                    ),
                    "--with-tcltk-libs={0} {1}".format(
                        spec["tcl"].libs.ld_flags, spec["tk"].libs.ld_flags
                    ),
                ]
            )

        # https://docs.python.org/3.8/library/sqlite3.html#f1
        if spec.satisfies("@3.2: +sqlite3 ^sqlite+dynamic_extensions"):
            config_args.append("--enable-loadable-sqlite-extensions")

        if spec.satisfies("%oneapi"):
            cflags.append("-fp-model=strict")

        if cflags:
            config_args.append("CFLAGS={0}".format(" ".join(cflags)))

        return config_args

    def configure(self, spec, prefix):
        """Runs configure with the arguments specified in
        :meth:`~spack.build_systems.autotools.AutotoolsPackage.configure_args`
        and an appropriately set prefix.
        """
        with working_dir(self.stage.source_path, create=True):
            if is_windows:
                pass
            else:
                options = getattr(self, "configure_flag_args", [])
                options += ["--prefix={0}".format(prefix)]
                options += self.configure_args()
                configure(*options)

    def build(self, spec, prefix):
        """Makes the build targets specified by
        :py:attr:``~.AutotoolsPackage.build_targets``
        """
        # Windows builds use a batch script to drive
        # configure and build in one step
        with working_dir(self.stage.source_path):
            if is_windows:
                pcbuild_root = os.path.join(self.stage.source_path, "PCbuild")
                builder_cmd = os.path.join(pcbuild_root, "build.bat")
                try:
                    subprocess.check_output(  # novermin
                        " ".join([builder_cmd] + self.win_build_params), stderr=subprocess.STDOUT
                    )
                except subprocess.CalledProcessError as e:
                    raise ProcessError(
                        "Process exited with status %d" % e.returncode,
                        long_message=e.output.decode("utf-8"),
                    )
            else:
                # See https://autotools.io/automake/silent.html
                params = ["V=1"]
                params += self.build_targets
                make(*params)

    def install(self, spec, prefix):
        """Makes the install targets specified by
        :py:attr:``~.AutotoolsPackage.install_targets``
        """
        with working_dir(self.stage.source_path):
            if is_windows:
                self.win_installer(prefix)
            else:
                make(*self.install_targets)

    @run_after("install")
    def filter_compilers(self):
        """Run after install to tell the configuration files and Makefiles
        to use the compilers that Spack built the package with.

        If this isn't done, they'll have CC and CXX set to Spack's generic
        cc and c++. We want them to be bound to whatever compiler
        they were built with."""
        if is_windows:
            return
        kwargs = {"ignore_absent": True, "backup": False, "string": True}

        filenames = [self.get_sysconfigdata_name(), self.config_vars["makefile_filename"]]

        filter_file(spack_cc, self.compiler.cc, *filenames, **kwargs)
        if spack_cxx and self.compiler.cxx:
            filter_file(spack_cxx, self.compiler.cxx, *filenames, **kwargs)

    @run_after("install")
    def symlink(self):
        if is_windows:
            return
        spec = self.spec
        prefix = self.prefix

        # TODO:
        # On OpenSuse 13, python uses <prefix>/lib64/python2.7/lib-dynload/*.so
        # instead of <prefix>/lib/python2.7/lib-dynload/*.so. Oddly enough the
        # result is that Python can not find modules like cPickle. A workaround
        # for now is to symlink to `lib`:
        src = os.path.join(prefix.lib64, "python{0}".format(self.version.up_to(2)), "lib-dynload")
        dst = os.path.join(prefix.lib, "python{0}".format(self.version.up_to(2)), "lib-dynload")
        if os.path.isdir(src) and not os.path.isdir(dst):
            mkdirp(dst)
            for f in os.listdir(src):
                os.symlink(os.path.join(src, f), os.path.join(dst, f))

        if spec.satisfies("@3:") and spec.satisfies("+pythoncmd"):
            os.symlink(os.path.join(prefix.bin, "python3"), os.path.join(prefix.bin, "python"))
            os.symlink(
                os.path.join(prefix.bin, "python3-config"),
                os.path.join(prefix.bin, "python-config"),
            )

    @run_after("install")
    def install_python_gdb(self):
        # https://devguide.python.org/gdb/
        src = os.path.join("Tools", "gdb", "libpython.py")
        if os.path.exists(src):
            install(src, self.command.path + "-gdb.py")

    @run_after("install")
    @on_package_attributes(run_tests=True)
    def import_tests(self):
        """Test that basic Python functionality works."""

        spec = self.spec

        with working_dir("spack-test", create=True):
            # Ensure that readline module works
            if "+readline" in spec:
                self.command("-c", "import readline")

            # Ensure that ssl module works
            if "+ssl" in spec:
                self.command("-c", "import ssl")
                self.command("-c", "import hashlib")

            # Ensure that sqlite3 module works
            if "+sqlite3" in spec:
                self.command("-c", "import sqlite3")

            # Ensure that dbm module works
            if "+dbm" in spec:
                self.command("-c", "import dbm")

            # Ensure that nis module works
            if "+nis" in spec:
                self.command("-c", "import nis")

            # Ensure that zlib module works
            if "+zlib" in spec:
                self.command("-c", "import zlib")

            # Ensure that bz2 module works
            if "+bz2" in spec:
                self.command("-c", "import bz2")

            # Ensure that lzma module works
            if spec.satisfies("@3.3:"):
                if "+lzma" in spec:
                    self.command("-c", "import lzma")

            # Ensure that pyexpat module works
            if "+pyexpat" in spec:
                self.command("-c", "import xml.parsers.expat")
                self.command("-c", "import xml.etree.ElementTree")

            # Ensure that ctypes module works
            if "+ctypes" in spec:
                self.command("-c", "import ctypes")

            # Ensure that tkinter module works
            # https://wiki.python.org/moin/TkInter
            if "+tkinter" in spec:
                # Only works if ForwardX11Trusted is enabled, i.e. `ssh -Y`
                if "DISPLAY" in env:
                    if spec.satisfies("@3:"):
                        self.command("-c", "import tkinter; tkinter._test()")
                    else:
                        self.command("-c", "import Tkinter; Tkinter._test()")
                else:
                    if spec.satisfies("@3:"):
                        self.command("-c", "import tkinter")
                    else:
                        self.command("-c", "import Tkinter")

            # Ensure that uuid module works
            if "+uuid" in spec:
                self.command("-c", "import uuid")

            # Ensure that tix module works
            if "+tix" in spec:
                if spec.satisfies("@3:"):
                    self.command("-c", "import tkinter.tix")
                else:
                    self.command("-c", "import Tix")

            # Ensure that ensurepip module works
            if "+ensurepip" in spec:
                self.command("-c", "import ensurepip")

    # ========================================================================
    # Set up environment to make install easy for python extensions.
    # ========================================================================

    @property
    def command(self):
        """Returns the Python command, which may vary depending
        on the version of Python and how it was installed.

        In general, Python 2 comes with ``python`` and ``python2`` commands,
        while Python 3 only comes with a ``python3`` command. However, some
        package managers will symlink ``python`` to ``python3``, while others
        may contain ``python3.6``, ``python3.5``, and ``python3.4`` in the
        same directory.

        Returns:
            Executable: the Python command
        """
        # We need to be careful here. If the user is using an externally
        # installed python, several different commands could be located
        # in the same directory. Be as specific as possible. Search for:
        #
        # * python3.6
        # * python3
        # * python
        #
        # in that order if using python@3.6.5, for example.
        version = self.spec.version
        for ver in [version.up_to(2), version.up_to(1), ""]:
            if not is_windows:
                path = os.path.join(self.prefix.bin, "python{0}".format(ver))
            else:
                path = os.path.join(self.prefix, "python{0}.exe".format(ver))
            if os.path.exists(path):
                return Executable(path)

        else:
            msg = "Unable to locate {0} command in {1}"
            raise RuntimeError(msg.format(self.name, self.prefix.bin))

    def print_string(self, string):
        """Returns the appropriate print string depending on the
        version of Python.

        Examples:

        * Python 2

          .. code-block:: python

             >>> self.print_string('sys.prefix')
             'print sys.prefix'

        * Python 3

          .. code-block:: python

             >>> self.print_string('sys.prefix')
             'print(sys.prefix)'
        """
        if self.spec.satisfies("@:2"):
            return "print {0}".format(string)
        else:
            return "print({0})".format(string)

    @property
    def config_vars(self):
        """Return a set of variable definitions associated with a Python installation.

        Wrapper around various ``sysconfig`` functions. To see these variables on the
        command line, run:

        .. code-block:: console

           $ python -m sysconfig

        Returns:
            dict: variable definitions
        """
        cmd = """
import json
from sysconfig import (
    get_config_vars,
    get_config_h_filename,
    get_makefile_filename,
    get_paths,
)

config = get_config_vars()
config['config_h_filename'] = get_config_h_filename()
config['makefile_filename'] = get_makefile_filename()
config.update(get_paths())

%s
""" % self.print_string(
            "json.dumps(config)"
        )

        dag_hash = self.spec.dag_hash()

        if dag_hash not in self._config_vars:
            # Default config vars
            version = self.version.up_to(2)
            config = {
                # get_config_vars
                "BINDIR": self.prefix.bin,
                "CC": "cc",
                "CONFINCLUDEPY": self.prefix.include.join("python{}").format(version),
                "CXX": "c++",
                "INCLUDEPY": self.prefix.include.join("python{}").format(version),
                "LIBDEST": self.prefix.lib.join("python{}").format(version),
                "LIBDIR": self.prefix.lib,
                "LIBPL": self.prefix.lib.join("python{0}")
                .join("config-{0}-{1}")
                .format(version, sys.platform),
                "LDLIBRARY": "libpython{}.{}".format(version, dso_suffix),
                "LIBRARY": "libpython{}.a".format(version),
                "LDSHARED": "cc",
                "LDCXXSHARED": "c++",
                "PYTHONFRAMEWORKPREFIX": "/System/Library/Frameworks",
                "base": self.prefix,
                "installed_base": self.prefix,
                "installed_platbase": self.prefix,
                "platbase": self.prefix,
                "prefix": self.prefix,
                # get_config_h_filename
                "config_h_filename": self.prefix.include.join("python{}")
                .join("pyconfig.h")
                .format(version),
                # get_makefile_filename
                "makefile_filename": self.prefix.lib.join("python{0}")
                .join("config-{0}-{1}")
                .Makefile.format(version, sys.platform),
                # get_paths
                "data": self.prefix,
                "include": self.prefix.include.join("python{}".format(version)),
                "platinclude": self.prefix.include64.join("python{}".format(version)),
                "platlib": self.prefix.lib64.join("python{}".format(version)).join(
                    "site-packages"
                ),
                "platstdlib": self.prefix.lib64.join("python{}".format(version)),
                "purelib": self.prefix.lib.join("python{}".format(version)).join("site-packages"),
                "scripts": self.prefix.bin,
                "stdlib": self.prefix.lib.join("python{}".format(version)),
            }

            try:
                config.update(json.loads(self.command("-c", cmd, output=str)))
            except (ProcessError, RuntimeError):
                pass
            self._config_vars[dag_hash] = config
        return self._config_vars[dag_hash]

    def get_sysconfigdata_name(self):
        """Return the full path name of the sysconfigdata file."""

        libdest = self.config_vars["LIBDEST"]

        filename = "_sysconfigdata.py"
        if self.spec.satisfies("@3.6:"):
            # Python 3.6.0 renamed the sys config file
            cmd = "from sysconfig import _get_sysconfigdata_name; "
            cmd += self.print_string("_get_sysconfigdata_name()")
            filename = self.command("-c", cmd, output=str).strip()
            filename += ".py"

        return join_path(libdest, filename)

    @property
    def home(self):
        """Most of the time, ``PYTHONHOME`` is simply
        ``spec['python'].prefix``. However, if the user is using an
        externally installed python, it may be symlinked. For example,
        Homebrew installs python in ``/usr/local/Cellar/python/2.7.12_2``
        and symlinks it to ``/usr/local``. Users may not know the actual
        installation directory and add ``/usr/local`` to their
        ``packages.yaml`` unknowingly. Query the python executable to
        determine exactly where it is installed.
        """
        return Prefix(self.config_vars["prefix"])

    def find_library(self, library):
        # Spack installs libraries into lib, except on openSUSE where it installs them
        # into lib64. If the user is using an externally installed package, it may be
        # in either lib or lib64, so we need to ask Python where its LIBDIR is.
<<<<<<< HEAD
        libdir = self.config_vars['LIBDIR']
=======
        libdir = self.config_vars["LIBDIR"]
>>>>>>> b1e499d0

        # In Ubuntu 16.04.6 and python 2.7.12 from the system, lib could be in LBPL
        # https://mail.python.org/pipermail/python-dev/2013-April/125733.html
        libpl = self.config_vars["LIBPL"]

        # The system Python installation on macOS and Homebrew installations
        # install libraries into a Frameworks directory
        frameworkprefix = self.config_vars["PYTHONFRAMEWORKPREFIX"]

        # Get the active Xcode environment's Framework location.
        macos_developerdir = os.environ.get("DEVELOPER_DIR")
        if macos_developerdir and os.path.exists(macos_developerdir):
            macos_developerdir = os.path.join(macos_developerdir, "Library", "Frameworks")
        else:
<<<<<<< HEAD
            macos_developerdir = ''

        # Windows libraries are installed directly to BINDIR
        win_bin_dir = self.config_vars['BINDIR']
=======
            macos_developerdir = ""

        # Windows libraries are installed directly to BINDIR
        win_bin_dir = self.config_vars["BINDIR"]
>>>>>>> b1e499d0

        directories = [libdir, libpl, frameworkprefix, macos_developerdir, win_bin_dir]
        for directory in directories:
            path = os.path.join(directory, library)
            if os.path.exists(path):
                return LibraryList(path)

    @property
    def libs(self):
        # The +shared variant isn't always reliable, as `spack external find`
        # currently can't detect it. If +shared, prefer the shared libraries, but check
        # for static if those aren't found. Vice versa for ~shared.

        # The values of LDLIBRARY and LIBRARY also aren't reliable. Intel Python uses a
        # static binary but installs shared libraries, so sysconfig reports
        # libpythonX.Y.a but only libpythonX.Y.so exists.
        shared_libs = [
            self.config_vars["LDLIBRARY"],
            "libpython{}.{}".format(self.version.up_to(2), dso_suffix),
        ]
        static_libs = [
<<<<<<< HEAD
            self.config_vars['LIBRARY'],
            'libpython{}.a'.format(self.version.up_to(2)),
        ]
        if '+shared' in self.spec:
=======
            self.config_vars["LIBRARY"],
            "libpython{}.a".format(self.version.up_to(2)),
        ]
        if "+shared" in self.spec:
>>>>>>> b1e499d0
            libraries = shared_libs + static_libs
        else:
            libraries = static_libs + shared_libs
        libraries = dedupe(libraries)

        for library in libraries:
            lib = self.find_library(library)
            if lib:
                return lib

<<<<<<< HEAD
        msg = 'Unable to locate {} libraries in {}'
        libdir = self.config_vars['LIBDIR']
=======
        msg = "Unable to locate {} libraries in {}"
        libdir = self.config_vars["LIBDIR"]
>>>>>>> b1e499d0
        raise spack.error.NoLibrariesError(msg.format(self.name, libdir))

    @property
    def headers(self):
<<<<<<< HEAD
        directory = self.config_vars['include']
        config_h = self.config_vars['config_h_filename']

        if os.path.exists(config_h):
            headers = HeaderList(config_h)
        else:
            headers = find_headers('pyconfig', directory)
            if headers:
                config_h = headers[0]
            else:
                msg = 'Unable to locate {} headers in {}'
=======
        # Location where pyconfig.h is _supposed_ to be
        config_h = self.config_vars["config_h_filename"]
        if os.path.exists(config_h):
            headers = HeaderList(config_h)
        else:
            # If not, one of these config vars should contain the right directory
            for var in ["INCLUDEPY", "CONFINCLUDEPY"]:
                headers = find_headers("pyconfig", self.config_vars[var])
                if headers:
                    config_h = headers[0]
                    break
            else:
                msg = "Unable to locate {} headers in {}"
>>>>>>> b1e499d0
                raise spack.error.NoHeadersError(msg.format(self.name, directory))

        headers.directories = [os.path.dirname(config_h)]
        return headers

    # https://docs.python.org/3/library/sysconfig.html#installation-paths
    # https://discuss.python.org/t/understanding-site-packages-directories/12959
    # https://github.com/pypa/pip/blob/22.1/src/pip/_internal/locations/__init__.py
    # https://github.com/pypa/installer/pull/103

    # NOTE: XCode Python's sysconfing module was incorrectly patched, and hard-codes
    # everything to be installed in /Library/Python. Therefore, we need to use a
    # fallback in the following methods. For more information, see:
    # https://github.com/pypa/pip/blob/22.1/src/pip/_internal/locations/__init__.py#L486

    @property
    def platlib(self):
        """Directory for site-specific, platform-specific files.

        Exact directory depends on platform/OS/Python version. Examples include:

        * ``lib/pythonX.Y/site-packages`` on most POSIX systems
        * ``lib64/pythonX.Y/site-packages`` on RHEL/CentOS/Fedora with system Python
        * ``lib/pythonX/dist-packages`` on Debian/Ubuntu with system Python
        * ``lib/python/site-packages`` on macOS with framework Python
        * ``Lib/site-packages`` on Windows

        Returns:
            str: platform-specific site-packages directory
        """
<<<<<<< HEAD
        prefix = self.config_vars['platbase'] + os.sep
        path = self.config_vars['platlib']
        if path.startswith(prefix):
            return path.replace(prefix, '')
        return os.path.join(
            'lib64', 'python{}'.format(self.version.up_to(2)), 'site-packages'
        )
=======
        prefix = self.config_vars["platbase"] + os.sep
        path = self.config_vars["platlib"]
        if path.startswith(prefix):
            return path.replace(prefix, "")
        return os.path.join("lib64", "python{}".format(self.version.up_to(2)), "site-packages")
>>>>>>> b1e499d0

    @property
    def purelib(self):
        """Directory for site-specific, non-platform-specific files.

        Exact directory depends on platform/OS/Python version. Examples include:

        * ``lib/pythonX.Y/site-packages`` on most POSIX systems
        * ``lib/pythonX/dist-packages`` on Debian/Ubuntu with system Python
        * ``lib/python/site-packages`` on macOS with framework Python
        * ``Lib/site-packages`` on Windows

        Returns:
            str: platform-independent site-packages directory
        """
<<<<<<< HEAD
        prefix = self.config_vars['base'] + os.sep
        path = self.config_vars['purelib']
        if path.startswith(prefix):
            return path.replace(prefix, '')
        return os.path.join(
            'lib', 'python{}'.format(self.version.up_to(2)), 'site-packages'
        )
=======
        prefix = self.config_vars["base"] + os.sep
        path = self.config_vars["purelib"]
        if path.startswith(prefix):
            return path.replace(prefix, "")
        return os.path.join("lib", "python{}".format(self.version.up_to(2)), "site-packages")
>>>>>>> b1e499d0

    @property
    def include(self):
        """Directory for non-platform-specific header files.

        Exact directory depends on platform/Python version/ABI flags. Examples include:

        * ``include/pythonX.Y`` on most POSIX systems
        * ``include/pythonX.Yd`` for debug builds
        * ``include/pythonX.Ym`` for malloc builds
        * ``include/pythonX.Yu`` for wide unicode builds
        * ``include`` on macOS with framework Python
        * ``Include`` on Windows

        Returns:
            str: platform-independent header file directory
        """
<<<<<<< HEAD
        prefix = self.config_vars['installed_base'] + os.sep
        path = self.config_vars['include']
        if path.startswith(prefix):
            return path.replace(prefix, '')
        return os.path.join('include', 'python{}'.format(self.version.up_to(2)))
=======
        prefix = self.config_vars["installed_base"] + os.sep
        path = self.config_vars["include"]
        if path.startswith(prefix):
            return path.replace(prefix, "")
        return os.path.join("include", "python{}".format(self.version.up_to(2)))
>>>>>>> b1e499d0

    @property
    def easy_install_file(self):
        return join_path(self.purelib, "easy-install.pth")

    def setup_run_environment(self, env):
        env.prepend_path("CPATH", os.pathsep.join(self.spec["python"].headers.directories))

    def setup_dependent_build_environment(self, env, dependent_spec):
        """Set PYTHONPATH to include the site-packages directory for the
        extension and any other python extensions it depends on.
        """
        # If we set PYTHONHOME, we must also ensure that the corresponding
        # python is found in the build environment. This to prevent cases
        # where a system provided python is run against the standard libraries
        # of a Spack built python. See issue #7128
        env.set("PYTHONHOME", self.home)

        path = os.path.dirname(self.command.path)
        if not is_system_path(path):
            env.prepend_path("PATH", path)

        # Add installation prefix to PYTHONPATH, needed to run import tests
        prefixes = set()
        if dependent_spec.package.extends(self.spec):
            prefixes.add(dependent_spec.prefix)

        # Add direct build/run/test dependencies to PYTHONPATH,
        # needed to build the package and to run import tests
        for direct_dep in dependent_spec.dependencies(deptype=("build", "run", "test")):
            if direct_dep.package.extends(self.spec):
                prefixes.add(direct_dep.prefix)

                # Add recursive run dependencies of all direct dependencies,
                # needed by direct dependencies at run-time
                for indirect_dep in direct_dep.traverse(deptype="run"):
                    if indirect_dep.package.extends(self.spec):
                        prefixes.add(indirect_dep.prefix)

        for prefix in prefixes:
            # Packages may be installed in platform-specific or platform-independent
            # site-packages directories
            for directory in {self.platlib, self.purelib}:
                env.prepend_path("PYTHONPATH", os.path.join(prefix, directory))

        # We need to make sure that the extensions are compiled and linked with
        # the Spack wrapper. Paths to the executables that are used for these
        # operations are normally taken from the sysconfigdata file, which we
        # modify after the installation (see method filter compilers). The
        # modified file contains paths to the real compilers, not the wrappers.
        # The values in the file, however, can be overridden with environment
        # variables. The first variable, CC (CXX), which is used for
        # compilation, is set by Spack for the dependent package by default.
        # That is not 100% correct because the value for CC (CXX) in the
        # sysconfigdata file often contains additional compiler flags (e.g.
        # -pthread), which we lose by simply setting CC (CXX) to the path to the
        # Spack wrapper. Moreover, the user might try to build an extension with
        # a compiler that is different from the one that was used to build
        # Python itself, which might have unexpected side effects. However, the
        # experience shows that none of the above is a real issue and we will
        # not try to change the default behaviour. Given that, we will simply
        # try to modify LDSHARED (LDCXXSHARED), the second variable, which is
        # used for linking, in a consistent manner.

        for compile_var, link_var in [("CC", "LDSHARED"), ("CXX", "LDCXXSHARED")]:
            # First, we get the values from the sysconfigdata:
            config_compile = self.config_vars[compile_var]
            config_link = self.config_vars[link_var]

            # The dependent environment will have the compilation command set to
            # the following:
            new_compile = join_path(
                spack.paths.build_env_path,
                dependent_spec.package.compiler.link_paths[compile_var.lower()],
            )

            # Normally, the link command starts with the compilation command:
            if config_link.startswith(config_compile):
                new_link = new_compile + config_link[len(config_compile) :]
            else:
                # Otherwise, we try to replace the compiler command if it
                # appears "in the middle" of the link command; to avoid
                # mistaking some substring of a path for the compiler (e.g. to
                # avoid replacing "gcc" in "-L/path/to/gcc/"), we require that
                # the compiler command be surrounded by spaces. Note this may
                # leave "config_link" unchanged if the compilation command does
                # not appear in the link command at all, for example if "ld" is
                # invoked directly (no change would be required in that case
                # because Spack arranges for the Spack ld wrapper to be the
                # first instance of "ld" in PATH).
                new_link = config_link.replace(
                    " {0} ".format(config_compile), " {0} ".format(new_compile)
                )

            # There is logic in the sysconfig module that is sensitive to the
            # fact that LDSHARED is set in the environment, therefore we export
            # the variable only if the new value is different from what we got
            # from the sysconfigdata file:
            if config_link != new_link and not is_windows:
                env.set(link_var, new_link)

    def setup_dependent_run_environment(self, env, dependent_spec):
        """Set PYTHONPATH to include the site-packages directory for the
        extension and any other python extensions it depends on.
        """
        for d in dependent_spec.traverse(deptype=("run"), root=True):
            if d.package.extends(self.spec):
                # Packages may be installed in platform-specific or platform-independent
                # site-packages directories
                for directory in {self.platlib, self.purelib}:
                    env.prepend_path("PYTHONPATH", os.path.join(d.prefix, directory))

    def setup_dependent_package(self, module, dependent_spec):
        """Called before python modules' install() methods."""

        module.python = self.command

        module.python_include = join_path(dependent_spec.prefix, self.include)
        module.python_platlib = join_path(dependent_spec.prefix, self.platlib)
        module.python_purelib = join_path(dependent_spec.prefix, self.purelib)

        # Make the site packages directory for extensions
        if dependent_spec.package.is_extension:
            mkdirp(module.python_platlib)
            mkdirp(module.python_purelib)

    # ========================================================================
    # Handle specifics of activating and deactivating python modules.
    # ========================================================================

    def python_ignore(self, ext_pkg, args):
        """Add some ignore files to activate/deactivate args."""
        ignore_arg = args.get("ignore", lambda f: False)

        # Always ignore easy-install.pth, as it needs to be merged.
        patterns = [r"(site|dist)-packages/easy-install\.pth$"]

        # Ignore pieces of setuptools installed by other packages.
        # Must include directory name or it will remove all site*.py files.
        if ext_pkg.name != "py-setuptools":
            patterns.extend(
                [
                    r"bin/easy_install[^/]*$",
                    r"(site|dist)-packages/setuptools[^/]*\.egg$",
                    r"(site|dist)-packages/setuptools\.pth$",
                    r"(site|dist)-packages/site[^/]*\.pyc?$",
                    r"(site|dist)-packages/__pycache__/site[^/]*\.pyc?$",
                ]
            )
        if ext_pkg.name != "py-pygments":
            patterns.append(r"bin/pygmentize$")
        if ext_pkg.name != "py-numpy":
            patterns.append(r"bin/f2py[0-9.]*$")

        return match_predicate(ignore_arg, patterns)

    def write_easy_install_pth(self, exts, prefix=None):
        if not prefix:
            prefix = self.prefix

        paths = []
        unique_paths = set()

        for ext in sorted(exts.values()):
            easy_pth = join_path(ext.prefix, self.easy_install_file)

            if not os.path.isfile(easy_pth):
                continue

            with open(easy_pth) as f:
                for line in f:
                    line = line.rstrip()

                    # Skip lines matching these criteria
                    if not line:
                        continue
                    if re.search(r"^(import|#)", line):
                        continue
                    if ext.name != "py-setuptools" and re.search(r"setuptools.*egg$", line):
                        continue

                    if line not in unique_paths:
                        unique_paths.add(line)
                        paths.append(line)

        main_pth = join_path(prefix, self.easy_install_file)

        if not paths:
            if os.path.isfile(main_pth):
                os.remove(main_pth)

        else:
            with open(main_pth, "w") as f:
                f.write("import sys; sys.__plen = len(sys.path)\n")
                for path in paths:
                    f.write("{0}\n".format(path))
                f.write(
                    "import sys; new=sys.path[sys.__plen:]; "
                    "del sys.path[sys.__plen:]; "
                    "p=getattr(sys,'__egginsert',0); "
                    "sys.path[p:p]=new; "
                    "sys.__egginsert = p+len(new)\n"
                )

    def activate(self, ext_pkg, view, **args):
        ignore = self.python_ignore(ext_pkg, args)
        args.update(ignore=ignore)

        super(Python, self).activate(ext_pkg, view, **args)

        extensions_layout = view.extensions_layout
        exts = extensions_layout.extension_map(self.spec)
        exts[ext_pkg.name] = ext_pkg.spec

        self.write_easy_install_pth(exts, prefix=view.get_projection_for_spec(self.spec))

    def deactivate(self, ext_pkg, view, **args):
        args.update(ignore=self.python_ignore(ext_pkg, args))

        super(Python, self).deactivate(ext_pkg, view, **args)

        extensions_layout = view.extensions_layout
        exts = extensions_layout.extension_map(self.spec)
        # Make deactivate idempotent
        if ext_pkg.name in exts:
            del exts[ext_pkg.name]
            self.write_easy_install_pth(exts, prefix=view.get_projection_for_spec(self.spec))

    def add_files_to_view(self, view, merge_map, skip_if_exists=True):
        bin_dir = self.spec.prefix.bin if sys.platform != "win32" else self.spec.prefix
        for src, dst in merge_map.items():
            if not path_contains_subdirectory(src, bin_dir):
                view.link(src, dst, spec=self.spec)
            elif not os.path.islink(src):
                copy(src, dst)
                if is_nonsymlink_exe_with_shebang(src):
                    filter_file(
                        self.spec.prefix,
                        os.path.abspath(view.get_projection_for_spec(self.spec)),
                        dst,
                        backup=False,
                    )
            else:
                # orig_link_target = os.path.realpath(src) is insufficient when
                # the spack install tree is located at a symlink or a
                # descendent of a symlink. What we need here is the real
                # relative path from the python prefix to src
                # TODO: generalize this logic in the link_tree object
                #    add a method to resolve a link relative to the link_tree
                #    object root.
                realpath_src = os.path.realpath(src)
                realpath_prefix = os.path.realpath(self.spec.prefix)
                realpath_rel = os.path.relpath(realpath_src, realpath_prefix)
                orig_link_target = os.path.join(self.spec.prefix, realpath_rel)

                new_link_target = os.path.abspath(merge_map[orig_link_target])
                view.link(new_link_target, dst, spec=self.spec)

    def remove_files_from_view(self, view, merge_map):
        bin_dir = self.spec.prefix.bin if not is_windows else self.spec.prefix
        for src, dst in merge_map.items():
            if not path_contains_subdirectory(src, bin_dir):
                view.remove_file(src, dst)
            else:
                os.remove(dst)

    def test(self):
        # do not use self.command because we are also testing the run env
        exe = self.spec["python"].command.name

        # test hello world
        msg = "hello world!"
        reason = "test: running {0}".format(msg)
        options = ["-c", 'print("{0}")'.format(msg)]
        self.run_test(exe, options=options, expected=[msg], installed=True, purpose=reason)

        # checks import works and executable comes from the spec prefix
        reason = "test: checking import and executable"
        print_str = self.print_string("sys.executable")
        options = ["-c", "import sys; {0}".format(print_str)]
        self.run_test(
            exe, options=options, expected=[self.spec.prefix], installed=True, purpose=reason
        )<|MERGE_RESOLUTION|>--- conflicted
+++ resolved
@@ -41,101 +41,6 @@
     phases = ["configure", "build", "install"]
 
     #: phase
-<<<<<<< HEAD
-    install_targets = ['install']
-    build_targets = []  # type: List[str]
-
-    version('3.10.4', sha256='f3bcc65b1d5f1dc78675c746c98fcee823c038168fc629c5935b044d0911ad28')
-    version('3.10.3', sha256='5a3b029bad70ba2a019ebff08a65060a8b9b542ffc1a83c697f1449ecca9813b')
-    version('3.10.2', sha256='3c0ede893011319f9b0a56b44953a3d52c7abf9657c23fb4bc9ced93b86e9c97')
-    version('3.10.1', sha256='b76117670e7c5064344b9c138e141a377e686b9063f3a8a620ff674fa8ec90d3')
-    version('3.10.0', sha256='c4e0cbad57c90690cb813fb4663ef670b4d0f587d8171e2c42bd4c9245bd2758')
-    version('3.9.13', sha256='829b0d26072a44689a6b0810f5b4a3933ee2a0b8a4bfc99d7c5893ffd4f97c44', preferred=True)
-    version('3.9.12', sha256='70e08462ebf265012bd2be88a63d2149d880c73e53f1712b7bbbe93750560ae8')
-    version('3.9.11', sha256='3442400072f582ac2f0df30895558f08883b416c8c7877ea55d40d00d8a93112')
-    version('3.9.10', sha256='1aa9c0702edbae8f6a2c95f70a49da8420aaa76b7889d3419c186bfc8c0e571e')
-    version('3.9.9',  sha256='2cc7b67c1f3f66c571acc42479cdf691d8ed6b47bee12c9b68430413a17a44ea')
-    version('3.9.8',  sha256='7447fb8bb270942d620dd24faa7814b1383b61fa99029a240025fd81c1db8283')
-    version('3.9.7',  sha256='a838d3f9360d157040142b715db34f0218e535333696a5569dc6f854604eb9d1')
-    version('3.9.6',  sha256='d0a35182e19e416fc8eae25a3dcd4d02d4997333e4ad1f2eee6010aadc3fe866')
-    version('3.9.5',  sha256='e0fbd5b6e1ee242524430dee3c91baf4cbbaba4a72dd1674b90fda87b713c7ab')
-    version('3.9.4',  sha256='66c4de16daa74a825cf9da9ddae1fe020b72c3854b73b1762011cc33f9e4592f')
-    version('3.9.3',  sha256='3afeb61a45b5a2e6f1c0f621bd8cf925a4ff406099fdb3d8c97b993a5f43d048')
-    version('3.9.2',  sha256='7899e8a6f7946748830d66739f2d8f2b30214dad956e56b9ba216b3de5581519')
-    version('3.9.1',  sha256='29cb91ba038346da0bd9ab84a0a55a845d872c341a4da6879f462e94c741f117')
-    version('3.9.0',  sha256='df796b2dc8ef085edae2597a41c1c0a63625ebd92487adaef2fed22b567873e8')
-    version('3.8.13', sha256='903b92d76354366b1d9c4434d0c81643345cef87c1600adfa36095d7b00eede4')
-    version('3.8.12', sha256='316aa33f3b7707d041e73f246efedb297a70898c4b91f127f66dc8d80c596f1a')
-    version('3.8.11', sha256='b77464ea80cec14581b86aeb7fb2ff02830e0abc7bcdc752b7b4bdfcd8f3e393')
-    version('3.8.10', sha256='b37ac74d2cbad2590e7cd0dd2b3826c29afe89a734090a87bf8c03c45066cb65')
-    version('3.8.9',  sha256='9779ec1df000bf86914cdd40860b88da56c1e61db59d37784beca14a259ac9e9')
-    version('3.8.8',  sha256='76c0763f048e4f9b861d24da76b7dd5c7a3ba7ec086f40caedeea359263276f7')
-    version('3.8.7',  sha256='20e5a04262f0af2eb9c19240d7ec368f385788bba2d8dfba7e74b20bab4d2bac')
-    version('3.8.6',  sha256='313562ee9986dc369cd678011bdfd9800ef62fbf7b1496228a18f86b36428c21')
-    version('3.8.5',  sha256='015115023c382eb6ab83d512762fe3c5502fa0c6c52ffebc4831c4e1a06ffc49')
-    version('3.8.4',  sha256='32c4d9817ef11793da4d0d95b3191c4db81d2e45544614e8449255ca9ae3cc18')
-    version('3.8.3',  sha256='6af6d4d2e010f9655518d0fc6738c7ff7069f10a4d2fbd55509e467f092a8b90')
-    version('3.8.2',  sha256='e634a7a74776c2b89516b2e013dda1728c89c8149b9863b8cea21946daf9d561')
-    version('3.8.1',  sha256='c7cfa39a43b994621b245e029769e9126caa2a93571cee2e743b213cceac35fb')
-    version('3.8.0',  sha256='f1069ad3cae8e7ec467aa98a6565a62a48ef196cb8f1455a245a08db5e1792df')
-    version('3.7.13', sha256='e405417f50984bc5870c7e7a9f9aeb93e9d270f5ac67f667a0cd3a09439682b5')
-    version('3.7.12', sha256='33b4daaf831be19219659466d12645f87ecec6eb21d4d9f9711018a7b66cce46')
-    version('3.7.11', sha256='b4fba32182e16485d0a6022ba83c9251e6a1c14676ec243a9a07d3722cd4661a')
-    version('3.7.10', sha256='c9649ad84dc3a434c8637df6963100b2e5608697f9ba56d82e3809e4148e0975')
-    version('3.7.9',  sha256='39b018bc7d8a165e59aa827d9ae45c45901739b0bbb13721e4f973f3521c166a')
-    version('3.7.8',  sha256='0e25835614dc221e3ecea5831b38fa90788b5389b99b675a751414c858789ab0')
-    version('3.7.7',  sha256='8c8be91cd2648a1a0c251f04ea0bb4c2a5570feb9c45eaaa2241c785585b475a')
-    version('3.7.6',  sha256='aeee681c235ad336af116f08ab6563361a0c81c537072c1b309d6e4050aa2114')
-    version('3.7.5',  sha256='8ecc681ea0600bbfb366f2b173f727b205bb825d93d2f0b286bc4e58d37693da')
-    version('3.7.4',  sha256='d63e63e14e6d29e17490abbe6f7d17afb3db182dbd801229f14e55f4157c4ba3')
-    version('3.7.3',  sha256='d62e3015f2f89c970ac52343976b406694931742fbde2fed8d1ce8ebb4e1f8ff')
-    version('3.7.2',  sha256='f09d83c773b9cc72421abba2c317e4e6e05d919f9bcf34468e192b6a6c8e328d')
-    version('3.7.1',  sha256='36c1b81ac29d0f8341f727ef40864d99d8206897be96be73dc34d4739c9c9f06')
-    version('3.7.0',  sha256='85bb9feb6863e04fb1700b018d9d42d1caac178559ffa453d7e6a436e259fd0d')
-    version('3.6.15', sha256='54570b7e339e2cfd72b29c7e2fdb47c0b7b18b7412e61de5b463fc087c13b043')
-    version('3.6.14', sha256='70064897bc434d6eae8bcc3e5678f282b5ea776d60e695da548a1219ccfd27a5')
-    version('3.6.13', sha256='614950d3d54f6e78dac651b49c64cfe2ceefea5af3aff3371a9e4b27a53b2669')
-    version('3.6.12', sha256='12dddbe52385a0f702fb8071e12dcc6b3cb2dde07cd8db3ed60e90d90ab78693')
-    version('3.6.11', sha256='96621902f89746fffc22f39749c07da7c2917b232e72352e6837d41850f7b90c')
-    version('3.6.10', sha256='7034dd7cba98d4f94c74f9edd7345bac71c8814c41672c64d9044fa2f96f334d')
-    version('3.6.9',  sha256='47fc92a1dcb946b9ed0abc311d3767b7215c54e655b17fd1d3f9b538195525aa')
-    version('3.6.8',  sha256='7f5b1f08b3b0a595387ef6c64c85b1b13b38abef0dd871835ee923262e4f32f0')
-    version('3.6.7',  sha256='b7c36f7ed8f7143b2c46153b7332db2227669f583ea0cce753facf549d1a4239')
-    version('3.6.6',  sha256='7d56dadf6c7d92a238702389e80cfe66fbfae73e584189ed6f89c75bbf3eda58')
-    version('3.6.5',  sha256='53a3e17d77cd15c5230192b6a8c1e031c07cd9f34a2f089a731c6f6bd343d5c6')
-    version('3.6.4',  sha256='7dc453e1a93c083388eb1a23a256862407f8234a96dc4fae0fc7682020227486')
-    version('3.6.3',  sha256='ab6193af1921b30f587b302fe385268510e80187ca83ca82d2bfe7ab544c6f91')
-    version('3.6.2',  sha256='7919489310a5f17f7acbab64d731e46dca0702874840dadce8bd4b2b3b8e7a82')
-    version('3.6.1',  sha256='aa50b0143df7c89ce91be020fe41382613a817354b33acdc6641b44f8ced3828')
-    version('3.6.0',  sha256='aa472515800d25a3739833f76ca3735d9f4b2fe77c3cb21f69275e0cce30cb2b')
-    version('3.5.10', sha256='3496a0daf51913718a6f10e3eda51fa43634cb6151cb096f312d48bdbeff7d3a')
-    version('3.5.9',  sha256='67a1d4fc6e4540d6a092cadc488e533afa961b3c9becc74dc3d6b55cb56e0cc1')
-    version('3.5.8',  sha256='18c88dfd260147bc7247e6356010e5d4916dfbfc480f6434917f88e61228177a')
-    version('3.5.7',  sha256='542d94920a2a06a471a73b51614805ad65366af98145b0369bc374cf248b521b')
-    version('3.5.6',  sha256='30d2ff093988e74283e1abfee823292c6b59590796b9827e95ba4940b27d26f8')
-    version('3.5.5',  sha256='2f988db33913dcef17552fd1447b41afb89dbc26e3cdfc068ea6c62013a3a2a5')
-    version('3.5.4',  sha256='6ed87a8b6c758cc3299a8b433e8a9a9122054ad5bc8aad43299cff3a53d8ca44')
-    version('3.5.3',  sha256='d8890b84d773cd7059e597dbefa510340de8336ec9b9e9032bf030f19291565a')
-    version('3.5.2',  sha256='1524b840e42cf3b909e8f8df67c1724012c7dc7f9d076d4feef2d3eff031e8a0')
-    version('3.5.1',  sha256='687e067d9f391da645423c7eda8205bae9d35edc0c76ef5218dcbe4cc770d0d7')
-    version('3.5.0',  sha256='584e3d5a02692ca52fce505e68ecd77248a6f2c99adf9db144a39087336b0fe0')
-    version('3.4.10', sha256='217757699249ab432571b381386d441e12b433100ab5f908051fcb7cced2539d')
-    version('3.4.3',  sha256='8b743f56e9e50bf0923b9e9c45dd927c071d7aa56cd46569d8818add8cf01147')
-    version('3.3.6',  sha256='0a58ad1f1def4ecc90b18b0c410a3a0e1a48cf7692c75d1f83d0af080e5d2034')
-    version('3.2.6',  sha256='fc1e41296e29d476f696303acae293ae7a2310f0f9d0d637905e722a3f16163e')
-    version('3.1.5',  sha256='d12dae6d06f52ef6bf1271db4d5b4d14b5dd39813e324314e72b648ef1bc0103', deprecated=True)
-    version('2.7.18', sha256='da3080e3b488f648a3d7a4560ddee895284c3380b11d6de75edb986526b9a814')
-    version('2.7.17', sha256='f22059d09cdf9625e0a7284d24a13062044f5bf59d93a7f3382190dfa94cecde')
-    version('2.7.16', sha256='01da813a3600876f03f46db11cc5c408175e99f03af2ba942ef324389a83bad5')
-    version('2.7.15', sha256='18617d1f15a380a919d517630a9cd85ce17ea602f9bbdc58ddc672df4b0239db')
-    version('2.7.14', sha256='304c9b202ea6fbd0a4a8e0ad3733715fbd4749f2204a9173a58ec53c32ea73e8')
-    version('2.7.13', sha256='a4f05a0720ce0fd92626f0278b6b433eee9a6173ddf2bced7957dfb599a5ece1')
-    version('2.7.12', sha256='3cb522d17463dfa69a155ab18cffa399b358c966c0363d6c8b5b3bf1384da4b6')
-    version('2.7.11', sha256='82929b96fd6afc8da838b149107078c02fa1744b7e60999a8babbc0d3fa86fc6')
-    version('2.7.10', sha256='eda8ce6eec03e74991abb5384170e7c65fcd7522e409b8e83d7e6372add0f12a')
-    version('2.7.9',  sha256='c8bba33e66ac3201dabdc556f0ea7cfe6ac11946ec32d357c4c6f9b018c12c5b')
-    version('2.7.8',  sha256='74d70b914da4487aa1d97222b29e9554d042f825f26cb2b93abd20fdda56b557')
-=======
     install_targets = ["install"]
     build_targets = []  # type: List[str]
 
@@ -239,7 +144,6 @@
     version("2.7.10", sha256="eda8ce6eec03e74991abb5384170e7c65fcd7522e409b8e83d7e6372add0f12a")
     version("2.7.9", sha256="c8bba33e66ac3201dabdc556f0ea7cfe6ac11946ec32d357c4c6f9b018c12c5b")
     version("2.7.8", sha256="74d70b914da4487aa1d97222b29e9554d042f825f26cb2b93abd20fdda56b557")
->>>>>>> b1e499d0
 
     extendable = True
 
@@ -1136,11 +1040,7 @@
         # Spack installs libraries into lib, except on openSUSE where it installs them
         # into lib64. If the user is using an externally installed package, it may be
         # in either lib or lib64, so we need to ask Python where its LIBDIR is.
-<<<<<<< HEAD
-        libdir = self.config_vars['LIBDIR']
-=======
         libdir = self.config_vars["LIBDIR"]
->>>>>>> b1e499d0
 
         # In Ubuntu 16.04.6 and python 2.7.12 from the system, lib could be in LBPL
         # https://mail.python.org/pipermail/python-dev/2013-April/125733.html
@@ -1155,17 +1055,10 @@
         if macos_developerdir and os.path.exists(macos_developerdir):
             macos_developerdir = os.path.join(macos_developerdir, "Library", "Frameworks")
         else:
-<<<<<<< HEAD
-            macos_developerdir = ''
-
-        # Windows libraries are installed directly to BINDIR
-        win_bin_dir = self.config_vars['BINDIR']
-=======
             macos_developerdir = ""
 
         # Windows libraries are installed directly to BINDIR
         win_bin_dir = self.config_vars["BINDIR"]
->>>>>>> b1e499d0
 
         directories = [libdir, libpl, frameworkprefix, macos_developerdir, win_bin_dir]
         for directory in directories:
@@ -1187,17 +1080,10 @@
             "libpython{}.{}".format(self.version.up_to(2), dso_suffix),
         ]
         static_libs = [
-<<<<<<< HEAD
-            self.config_vars['LIBRARY'],
-            'libpython{}.a'.format(self.version.up_to(2)),
-        ]
-        if '+shared' in self.spec:
-=======
             self.config_vars["LIBRARY"],
             "libpython{}.a".format(self.version.up_to(2)),
         ]
         if "+shared" in self.spec:
->>>>>>> b1e499d0
             libraries = shared_libs + static_libs
         else:
             libraries = static_libs + shared_libs
@@ -1208,30 +1094,12 @@
             if lib:
                 return lib
 
-<<<<<<< HEAD
-        msg = 'Unable to locate {} libraries in {}'
-        libdir = self.config_vars['LIBDIR']
-=======
         msg = "Unable to locate {} libraries in {}"
         libdir = self.config_vars["LIBDIR"]
->>>>>>> b1e499d0
         raise spack.error.NoLibrariesError(msg.format(self.name, libdir))
 
     @property
     def headers(self):
-<<<<<<< HEAD
-        directory = self.config_vars['include']
-        config_h = self.config_vars['config_h_filename']
-
-        if os.path.exists(config_h):
-            headers = HeaderList(config_h)
-        else:
-            headers = find_headers('pyconfig', directory)
-            if headers:
-                config_h = headers[0]
-            else:
-                msg = 'Unable to locate {} headers in {}'
-=======
         # Location where pyconfig.h is _supposed_ to be
         config_h = self.config_vars["config_h_filename"]
         if os.path.exists(config_h):
@@ -1245,7 +1113,6 @@
                     break
             else:
                 msg = "Unable to locate {} headers in {}"
->>>>>>> b1e499d0
                 raise spack.error.NoHeadersError(msg.format(self.name, directory))
 
         headers.directories = [os.path.dirname(config_h)]
@@ -1276,21 +1143,11 @@
         Returns:
             str: platform-specific site-packages directory
         """
-<<<<<<< HEAD
-        prefix = self.config_vars['platbase'] + os.sep
-        path = self.config_vars['platlib']
-        if path.startswith(prefix):
-            return path.replace(prefix, '')
-        return os.path.join(
-            'lib64', 'python{}'.format(self.version.up_to(2)), 'site-packages'
-        )
-=======
         prefix = self.config_vars["platbase"] + os.sep
         path = self.config_vars["platlib"]
         if path.startswith(prefix):
             return path.replace(prefix, "")
         return os.path.join("lib64", "python{}".format(self.version.up_to(2)), "site-packages")
->>>>>>> b1e499d0
 
     @property
     def purelib(self):
@@ -1306,21 +1163,11 @@
         Returns:
             str: platform-independent site-packages directory
         """
-<<<<<<< HEAD
-        prefix = self.config_vars['base'] + os.sep
-        path = self.config_vars['purelib']
-        if path.startswith(prefix):
-            return path.replace(prefix, '')
-        return os.path.join(
-            'lib', 'python{}'.format(self.version.up_to(2)), 'site-packages'
-        )
-=======
         prefix = self.config_vars["base"] + os.sep
         path = self.config_vars["purelib"]
         if path.startswith(prefix):
             return path.replace(prefix, "")
         return os.path.join("lib", "python{}".format(self.version.up_to(2)), "site-packages")
->>>>>>> b1e499d0
 
     @property
     def include(self):
@@ -1338,19 +1185,11 @@
         Returns:
             str: platform-independent header file directory
         """
-<<<<<<< HEAD
-        prefix = self.config_vars['installed_base'] + os.sep
-        path = self.config_vars['include']
-        if path.startswith(prefix):
-            return path.replace(prefix, '')
-        return os.path.join('include', 'python{}'.format(self.version.up_to(2)))
-=======
         prefix = self.config_vars["installed_base"] + os.sep
         path = self.config_vars["include"]
         if path.startswith(prefix):
             return path.replace(prefix, "")
         return os.path.join("include", "python{}".format(self.version.up_to(2)))
->>>>>>> b1e499d0
 
     @property
     def easy_install_file(self):

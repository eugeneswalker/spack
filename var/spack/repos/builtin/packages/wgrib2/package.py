# Copyright 2013-2022 Lawrence Livermore National Security, LLC and other
# Spack Project Developers. See the top-level COPYRIGHT file for details.
#
# SPDX-License-Identifier: (Apache-2.0 OR MIT)

<<<<<<< HEAD
=======
import os
>>>>>>> 9aafbec1
import re

from spack.package import *


class Wgrib2(MakefilePackage):
    """Utility for interacting with GRIB2 files"""

    homepage = "https://www.cpc.ncep.noaa.gov/products/wesley/wgrib2"
    url = "https://www.ftp.cpc.ncep.noaa.gov/wd51we/wgrib2/wgrib2.tgz.v2.0.8"

    maintainers = [
        "t-brown",
        "AlexanderRichert-NOAA",
        "Hang-Lei-NOAA",
        "edwardhartnett",
    ]

<<<<<<< HEAD
    version("3.1.1", sha256="9236f6afddad76d868c2cfdf5c4227f5bdda5e85ae40c18bafb37218e49bc04a", extension="tar.gz")
    version("3.1.0", sha256="5757ef9016b19ae87491918e0853dce2d3616b14f8c42efe3b2f41219c16b78f", extension="tar.gz")
    version("2.0.8", sha256="5e6a0d6807591aa2a190d35401606f7e903d5485719655aea1c4866cc2828160", extension="tar.gz")
    version("2.0.7", sha256="d7f1a4f9872922c62b3c7818c022465532cca1f5666b75d3ac5735f0b2747793", extension="tar.gz")

    variant("netcdf3", default=True,
            description="Link in netcdf3 library to write netcdf3 files")
    variant("netcdf4", default=False,
            description="Link in netcdf4 library to write netcdf3/4 files")
    variant("ipolates", default="3",
            description="Use to interpolate to new grids (0 = OFF, 1 = ip, 3 = ip2)",
            values=("0", "1", "3"))
    variant("spectral", default=False,
            description="Spectral interpolation in -new_grid")
    variant("fortran_api", default=True,
            description="Make wgrib2api which allows fortran code to read/write grib2")
    variant("mysql", default=False,
            description="Link in interface to MySQL to write to mysql database")
    variant("udf", default=False,
            description="Add commands for user-defined functions and shell commands")
    variant("regex", default=True,
            description="Use regular expression library (POSIX-2")
    variant("tigge", default=True,
            description="Ability for TIGGE-like variable names")
    variant("proj4", default=False,
            description="The proj4 library is used to verify gctpc.")
    variant("aec", default=True,
            description="Use the libaec library for packing with GRIB2 template")
    variant("g2c", default=False,
            description="Include NCEP g2clib (mainly for testing purposes)")
    variant("disable_timezone", default=False,
            description="Some machines do not support timezones")
    variant("disable_alarm", default=False,
            description="Some machines do not support the alarm to terminate wgrib2")
=======
    version(
        "3.1.1",
        sha256="9236f6afddad76d868c2cfdf5c4227f5bdda5e85ae40c18bafb37218e49bc04a",
        extension="tar.gz",
    )
    version(
        "3.1.0",
        sha256="5757ef9016b19ae87491918e0853dce2d3616b14f8c42efe3b2f41219c16b78f",
        extension="tar.gz",
    )
    version(
        "2.0.8",
        sha256="5e6a0d6807591aa2a190d35401606f7e903d5485719655aea1c4866cc2828160",
        extension="tar.gz",
    )
    version(
        "2.0.7",
        sha256="d7f1a4f9872922c62b3c7818c022465532cca1f5666b75d3ac5735f0b2747793",
        extension="tar.gz",
    )

    variant("netcdf3", default=True, description="Link in netcdf3 library to write netcdf3 files")
    variant(
        "netcdf4", default=False, description="Link in netcdf4 library to write netcdf3/4 files"
    )
    variant(
        "ipolates",
        default="3",
        description="Use to interpolate to new grids (0 = OFF, 1 = ip, 3 = ip2)",
        values=("0", "1", "3"),
    )
    variant("spectral", default=False, description="Spectral interpolation in -new_grid")
    variant(
        "fortran_api",
        default=True,
        description="Make wgrib2api which allows fortran code to read/write grib2",
    )
    variant(
        "mysql", default=False, description="Link in interface to MySQL to write to mysql database"
    )
    variant(
        "udf",
        default=False,
        description="Add commands for user-defined functions and shell commands",
    )
    variant("regex", default=True, description="Use regular expression library (POSIX-2)")
    variant("tigge", default=True, description="Ability for TIGGE-like variable names")
    variant("proj4", default=False, description="The proj4 library is used to verify gctpc.")
    variant(
        "aec", default=True, description="Use the libaec library for packing with GRIB2 template"
    )
    variant("g2c", default=False, description="Include NCEP g2clib (mainly for testing purposes)")
    variant(
        "disable_timezone", default=False, description="Some machines do not support timezones"
    )
    variant(
        "disable_alarm",
        default=False,
        description="Some machines do not support the alarm to terminate wgrib2",
    )
>>>>>>> 9aafbec1
    variant("png", default=True, description="PNG encoding")
    variant("jasper", default=True, description="JPEG compression using Jasper")
    variant("openmp", default=True, description="OpenMP parallelization")
    variant("wmo_validation", default=False, description="WMO validation")

<<<<<<< HEAD
    conflicts("+openmp", when="%apple-clang")

=======
    conflicts("+netcdf3", when="+netcdf4")
    conflicts("+openmp", when="%apple-clang")

    depends_on("wget", type=("build"), when="+netcdf4")

>>>>>>> 9aafbec1
    variant_map = {
        "netcdf3": "USE_NETCDF3",
        "netcdf4": "USE_NETCDF4",
        "spectral": "USE_SPECTRAL",
        "mysql": "USE_MYSQL",
        "udf": "USE_UDF",
        "regex": "USE_REGEX",
        "tigge": "USE_TIGGE",
        "proj4": "USE_PROJ4",
        "aec": "USE_AEC",
        "g2c": "USE_G2CLIB",
        "png": "USE_PNG",
        "jasper": "USE_JASPER",
        "openmp": "USE_OPENMP",
        "wmo_validation": "USE_WMO_VALIDATION",
        "ipolates": "USE_IPOLATES",
        "disable_timezone": "DISABLE_TIMEZONE",
        "disable_alarm": "DISABLE_ALARM",
<<<<<<< HEAD
        "fortran_api": "MAKE_FTN_API"
=======
        "fortran_api": "MAKE_FTN_API",
>>>>>>> 9aafbec1
    }

    # Disable parallel build
    parallel = False

    # Use Spack compiler wrapper flags
    def inject_flags(self, name, flags):
        if name == "cflags":
            if self.spec.compiler.name == "apple-clang":
                flags.append("-Wno-error=implicit-function-declaration")

            # When mixing Clang/gfortran need to link to -lgfortran
            # Find this by searching for gfortran/../lib
            if self.spec.compiler.name in ["apple-clang", "clang"]:
                if "gfortran" in self.compiler.fc:
                    output = Executable(self.compiler.fc)("-###", output=str, error=str)
                    libdir = re.search("--libdir=(.+?) ", output).group(1)
                    flags.append("-L{}".format(libdir))

        return (flags, None, None)

    flag_handler = inject_flags

    def url_for_version(self, version):
        url = "https://www.ftp.cpc.ncep.noaa.gov/wd51we/wgrib2/wgrib2.tgz.v{}"
        return url.format(version)

    def edit(self, spec, prefix):
        makefile = FileFilter("makefile")

        # ifort no longer accepts -openmp
        makefile.filter(r"-openmp", "-qopenmp")
        makefile.filter(r"-Wall", " ")
        makefile.filter(r"-Werror=format-security", " ")

        # clang doesn"t understand --fast-math
        if spec.satisfies("%clang") or spec.satisfies("%apple-clang"):
            makefile.filter(r"--fast-math", "-ffast-math")

        for variant_name, makefile_option in self.variant_map.items():
            value = int(spec.variants[variant_name].value)
<<<<<<< HEAD
            makefile.filter(r"^%s=.*" % makefile_option,
                            "{}={}".format(makefile_option, value))
=======
            makefile.filter(r"^%s=.*" % makefile_option, "{}={}".format(makefile_option, value))
>>>>>>> 9aafbec1

    def setup_build_environment(self, env):

        if self.spec.compiler.name in "intel":
            comp_sys = "intel_linux"
        elif self.spec.compiler.name in ["gcc", "clang", "apple-clang"]:
            comp_sys = "gnu_linux"

        env.set("COMP_SYS", comp_sys)

    def build(self, spec, prefix):
<<<<<<< HEAD
=======

        # Get source files for netCDF4 builds
        if self.spec.satisfies("+netcdf4"):
            with working_dir(self.build_directory):
                os.system(
                    "wget https://downloads.unidata.ucar.edu/netcdf-c/4.8.1/netcdf-c-4.8.1.tar.gz"
                )
                os.system(
                    "wget https://support.hdfgroup.org/ftp/HDF5/releases/hdf5-1.12/hdf5-1.12.1/src/hdf5-1.12.1.tar.gz"
                )

>>>>>>> 9aafbec1
        make()

        # Move wgrib2 executable to a tempoary directory
        mkdir("install")
        mkdir(join_path("install", "bin"))
        move(join_path("wgrib2", "wgrib2"), join_path("install", "bin"))

        # Build wgrib2 library by disabling all options
        # and enabling only MAKE_FTN_API=1
        if "+fortran_api" in spec:
            make("clean")
            make("deep-clean")
            makefile = FileFilter("makefile")

            # Disable all options
            for variant_name, makefile_option in self.variant_map.items():
                value = 0
<<<<<<< HEAD
                makefile.filter(r"^%s=.*" % makefile_option,
                                "{}={}".format(makefile_option, value))
=======
                makefile.filter(
                    r"^%s=.*" % makefile_option, "{}={}".format(makefile_option, value)
                )
>>>>>>> 9aafbec1

            # Need USE_REGEX in addition to MAKE_FTN_API to build lib
            makefile.filter(r"^MAKE_FTN_API=.*", "MAKE_FTN_API=1")
            makefile.filter(r"^USE_REGEX=.*", "USE_REGEX=1")
            make("lib")
            mkdir(join_path("install", "lib"))
            mkdir(join_path("install", "include"))

<<<<<<< HEAD
            move(join_path("lib", "libwgrib2.a"),
                 join_path("install", "lib"))
            move(join_path("lib", "wgrib2api.mod"),
                 join_path("install", "include"))
            move(join_path("lib", "wgrib2lowapi.mod"),
                 join_path("install", "include"))
=======
            move(join_path("lib", "libwgrib2.a"), join_path("install", "lib"))
            move(join_path("lib", "wgrib2api.mod"), join_path("install", "include"))
            move(join_path("lib", "wgrib2lowapi.mod"), join_path("install", "include"))
>>>>>>> 9aafbec1

    def install(self, spec, prefix):
        install_tree("install/", prefix)<|MERGE_RESOLUTION|>--- conflicted
+++ resolved
@@ -3,10 +3,7 @@
 #
 # SPDX-License-Identifier: (Apache-2.0 OR MIT)
 
-<<<<<<< HEAD
-=======
 import os
->>>>>>> 9aafbec1
 import re
 
 from spack.package import *
@@ -25,42 +22,6 @@
         "edwardhartnett",
     ]
 
-<<<<<<< HEAD
-    version("3.1.1", sha256="9236f6afddad76d868c2cfdf5c4227f5bdda5e85ae40c18bafb37218e49bc04a", extension="tar.gz")
-    version("3.1.0", sha256="5757ef9016b19ae87491918e0853dce2d3616b14f8c42efe3b2f41219c16b78f", extension="tar.gz")
-    version("2.0.8", sha256="5e6a0d6807591aa2a190d35401606f7e903d5485719655aea1c4866cc2828160", extension="tar.gz")
-    version("2.0.7", sha256="d7f1a4f9872922c62b3c7818c022465532cca1f5666b75d3ac5735f0b2747793", extension="tar.gz")
-
-    variant("netcdf3", default=True,
-            description="Link in netcdf3 library to write netcdf3 files")
-    variant("netcdf4", default=False,
-            description="Link in netcdf4 library to write netcdf3/4 files")
-    variant("ipolates", default="3",
-            description="Use to interpolate to new grids (0 = OFF, 1 = ip, 3 = ip2)",
-            values=("0", "1", "3"))
-    variant("spectral", default=False,
-            description="Spectral interpolation in -new_grid")
-    variant("fortran_api", default=True,
-            description="Make wgrib2api which allows fortran code to read/write grib2")
-    variant("mysql", default=False,
-            description="Link in interface to MySQL to write to mysql database")
-    variant("udf", default=False,
-            description="Add commands for user-defined functions and shell commands")
-    variant("regex", default=True,
-            description="Use regular expression library (POSIX-2")
-    variant("tigge", default=True,
-            description="Ability for TIGGE-like variable names")
-    variant("proj4", default=False,
-            description="The proj4 library is used to verify gctpc.")
-    variant("aec", default=True,
-            description="Use the libaec library for packing with GRIB2 template")
-    variant("g2c", default=False,
-            description="Include NCEP g2clib (mainly for testing purposes)")
-    variant("disable_timezone", default=False,
-            description="Some machines do not support timezones")
-    variant("disable_alarm", default=False,
-            description="Some machines do not support the alarm to terminate wgrib2")
-=======
     version(
         "3.1.1",
         sha256="9236f6afddad76d868c2cfdf5c4227f5bdda5e85ae40c18bafb37218e49bc04a",
@@ -121,22 +82,16 @@
         default=False,
         description="Some machines do not support the alarm to terminate wgrib2",
     )
->>>>>>> 9aafbec1
     variant("png", default=True, description="PNG encoding")
     variant("jasper", default=True, description="JPEG compression using Jasper")
     variant("openmp", default=True, description="OpenMP parallelization")
     variant("wmo_validation", default=False, description="WMO validation")
 
-<<<<<<< HEAD
-    conflicts("+openmp", when="%apple-clang")
-
-=======
     conflicts("+netcdf3", when="+netcdf4")
     conflicts("+openmp", when="%apple-clang")
 
     depends_on("wget", type=("build"), when="+netcdf4")
 
->>>>>>> 9aafbec1
     variant_map = {
         "netcdf3": "USE_NETCDF3",
         "netcdf4": "USE_NETCDF4",
@@ -155,11 +110,7 @@
         "ipolates": "USE_IPOLATES",
         "disable_timezone": "DISABLE_TIMEZONE",
         "disable_alarm": "DISABLE_ALARM",
-<<<<<<< HEAD
-        "fortran_api": "MAKE_FTN_API"
-=======
         "fortran_api": "MAKE_FTN_API",
->>>>>>> 9aafbec1
     }
 
     # Disable parallel build
@@ -201,12 +152,7 @@
 
         for variant_name, makefile_option in self.variant_map.items():
             value = int(spec.variants[variant_name].value)
-<<<<<<< HEAD
-            makefile.filter(r"^%s=.*" % makefile_option,
-                            "{}={}".format(makefile_option, value))
-=======
             makefile.filter(r"^%s=.*" % makefile_option, "{}={}".format(makefile_option, value))
->>>>>>> 9aafbec1
 
     def setup_build_environment(self, env):
 
@@ -218,8 +164,6 @@
         env.set("COMP_SYS", comp_sys)
 
     def build(self, spec, prefix):
-<<<<<<< HEAD
-=======
 
         # Get source files for netCDF4 builds
         if self.spec.satisfies("+netcdf4"):
@@ -231,7 +175,6 @@
                     "wget https://support.hdfgroup.org/ftp/HDF5/releases/hdf5-1.12/hdf5-1.12.1/src/hdf5-1.12.1.tar.gz"
                 )
 
->>>>>>> 9aafbec1
         make()
 
         # Move wgrib2 executable to a tempoary directory
@@ -249,14 +192,9 @@
             # Disable all options
             for variant_name, makefile_option in self.variant_map.items():
                 value = 0
-<<<<<<< HEAD
-                makefile.filter(r"^%s=.*" % makefile_option,
-                                "{}={}".format(makefile_option, value))
-=======
                 makefile.filter(
                     r"^%s=.*" % makefile_option, "{}={}".format(makefile_option, value)
                 )
->>>>>>> 9aafbec1
 
             # Need USE_REGEX in addition to MAKE_FTN_API to build lib
             makefile.filter(r"^MAKE_FTN_API=.*", "MAKE_FTN_API=1")
@@ -265,18 +203,9 @@
             mkdir(join_path("install", "lib"))
             mkdir(join_path("install", "include"))
 
-<<<<<<< HEAD
-            move(join_path("lib", "libwgrib2.a"),
-                 join_path("install", "lib"))
-            move(join_path("lib", "wgrib2api.mod"),
-                 join_path("install", "include"))
-            move(join_path("lib", "wgrib2lowapi.mod"),
-                 join_path("install", "include"))
-=======
             move(join_path("lib", "libwgrib2.a"), join_path("install", "lib"))
             move(join_path("lib", "wgrib2api.mod"), join_path("install", "include"))
             move(join_path("lib", "wgrib2lowapi.mod"), join_path("install", "include"))
->>>>>>> 9aafbec1
 
     def install(self, spec, prefix):
         install_tree("install/", prefix)
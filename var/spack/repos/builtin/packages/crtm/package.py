# Copyright 2013-2022 Lawrence Livermore National Security, LLC and other
# Spack Project Developers. See the top-level COPYRIGHT file for details.
#
# SPDX-License-Identifier: (Apache-2.0 OR MIT)

from spack.package import *


class Crtm(CMakePackage):
    """The Community Radiative Transfer Model (CRTM) package.
    The CRTM is composed of four important modules for gaseous transmittance,
    surface emission and reflection, cloud and aerosol absorption and
    scattering, and a solver for a radiative transfer."""

    homepage = "https://www.jcsda.org/jcsda-project-community-radiative-transfer-model"
<<<<<<< HEAD
    git = 'https://github.com/JCSDA/crtm.git'
=======
    url = "https://github.com/NOAA-EMC/EMC_crtm/archive/refs/tags/v2.3.0.tar.gz"
>>>>>>> b1e499d0

    maintainers = ["t-brown", "edwardhartnett", "kgerheiser", "Hang-Lei-NOAA"]

<<<<<<< HEAD
    variant('fix', default=False, description='Download CRTM coeffecient or "fix" files (several GBs).')

    depends_on('git-lfs')
    depends_on('netcdf-fortran', when='@2.4.0:')
    depends_on('netcdf-fortran', when='@v2.3-jedi.4')

    depends_on('crtm-fix@2.3.0_emc', when='@2.3.0 +fix')
    depends_on('crtm-fix@2.4.0_emc', when='@2.4.0 +fix')

    depends_on('ecbuild', type=('build'), when='@v2.3-jedi.4')

    # ecbuild release v2.4.0 is broken
    # add ecbuild dependency for next release with fix
    # depends_on('ecbuild', when='@2.4.0:', type=('build'))

    # REL-2.4.0_emc (v2.4.0 ecbuild does not work)
    version('2.4.0', commit='a831626')
    # Uses the tip of REL-2.3.0_emc branch
    version('2.3.0', commit='99760e6')
    # JEDI applications so far use this version
    version('v2.3-jedi.4', commit='bfede42')
=======
    version("2.3.0", sha256="3e2c87ae5498c33dd98f9ede5c39e33ee7f298c7317b12adeb552e3a572700ce")
>>>>>>> b1e499d0
<|MERGE_RESOLUTION|>--- conflicted
+++ resolved
@@ -13,36 +13,29 @@
     scattering, and a solver for a radiative transfer."""
 
     homepage = "https://www.jcsda.org/jcsda-project-community-radiative-transfer-model"
-<<<<<<< HEAD
-    git = 'https://github.com/JCSDA/crtm.git'
-=======
+    git = "https://github.com/JCSDA/crtm.git"
     url = "https://github.com/NOAA-EMC/EMC_crtm/archive/refs/tags/v2.3.0.tar.gz"
->>>>>>> b1e499d0
 
     maintainers = ["t-brown", "edwardhartnett", "kgerheiser", "Hang-Lei-NOAA"]
 
-<<<<<<< HEAD
-    variant('fix', default=False, description='Download CRTM coeffecient or "fix" files (several GBs).')
+    variant("fix", default=False, description="Download CRTM coeffecient or "fix" files (several GBs).")
 
-    depends_on('git-lfs')
-    depends_on('netcdf-fortran', when='@2.4.0:')
-    depends_on('netcdf-fortran', when='@v2.3-jedi.4')
+    depends_on("git-lfs")
+    depends_on("netcdf-fortran", when="@2.4.0:")
+    depends_on("netcdf-fortran", when="@v2.3-jedi.4")
 
-    depends_on('crtm-fix@2.3.0_emc', when='@2.3.0 +fix')
-    depends_on('crtm-fix@2.4.0_emc', when='@2.4.0 +fix')
+    depends_on("crtm-fix@2.3.0_emc", when="@2.3.0 +fix")
+    depends_on("crtm-fix@2.4.0_emc", when="@2.4.0 +fix")
 
-    depends_on('ecbuild', type=('build'), when='@v2.3-jedi.4')
+    depends_on("ecbuild", type=("build"), when="@v2.3-jedi.4")
 
     # ecbuild release v2.4.0 is broken
     # add ecbuild dependency for next release with fix
-    # depends_on('ecbuild', when='@2.4.0:', type=('build'))
+    # depends_on("ecbuild", when="@2.4.0:", type=("build"))
 
     # REL-2.4.0_emc (v2.4.0 ecbuild does not work)
-    version('2.4.0', commit='a831626')
+    version("2.4.0", commit="a831626")
     # Uses the tip of REL-2.3.0_emc branch
-    version('2.3.0', commit='99760e6')
+    version("2.3.0", commit="99760e6")
     # JEDI applications so far use this version
-    version('v2.3-jedi.4', commit='bfede42')
-=======
-    version("2.3.0", sha256="3e2c87ae5498c33dd98f9ede5c39e33ee7f298c7317b12adeb552e3a572700ce")
->>>>>>> b1e499d0
+    version("v2.3-jedi.4", commit="bfede42")
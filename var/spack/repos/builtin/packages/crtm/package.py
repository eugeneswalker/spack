# Copyright 2013-2022 Lawrence Livermore National Security, LLC and other
# Spack Project Developers. See the top-level COPYRIGHT file for details.
#
# SPDX-License-Identifier: (Apache-2.0 OR MIT)

from spack.package import *


class Crtm(CMakePackage):
    """The Community Radiative Transfer Model (CRTM) package.
    The CRTM is composed of four important modules for gaseous transmittance,
    surface emission and reflection, cloud and aerosol absorption and
    scattering, and a solver for a radiative transfer."""

    homepage = "https://www.jcsda.org/jcsda-project-community-radiative-transfer-model"
    git = "https://github.com/JCSDA/crtm.git"
    url = "https://github.com/JCSDA/crtm/archive/refs/tags/v2.3.0.tar.gz"

<<<<<<< HEAD
    maintainers = ["BenjaminTJohnson", "edwardhartnett", "Hang-Lei-NOAA", "climbfuji"]
=======
    maintainers = [
        "t-brown",
        "edwardhartnett",
        "AlexanderRichert-NOAA",
        "Hang-Lei-NOAA",
    ]
>>>>>>> 560a9eec

    variant(
        "fix",
        default=False,
        description='Download CRTM coeffecient or "fix" files (several GBs).',
    )

    depends_on("cmake@3.15:")
    depends_on("git-lfs")
    depends_on("netcdf-fortran", when="@2.4.0:")
    depends_on("netcdf-fortran", when="@v2.3-jedi.4")
    depends_on("netcdf-fortran", when="@v2.4_jedi")

    depends_on("crtm-fix@2.3.0_emc", when="@2.3.0 +fix")
    depends_on("crtm-fix@2.4.0_emc", when="@2.4.0 +fix")

    depends_on("ecbuild", type=("build"), when="@v2.3-jedi.4")
    depends_on("ecbuild", type=("build"), when="@v2.4_jedi")

    # ecbuild release v2.4.0 is broken
    # add ecbuild dependency for next release with fix
    # depends_on("ecbuild", when="@2.4.0:", type=("build"))

    # REL-2.4.0_emc (v2.4.0 ecbuild does not work)
    version("2.4.0", commit="5ddd0d6")
    # Uses the tip of REL-2.3.0_emc branch
    version("2.3.0", commit="99760e6")
    # JEDI applications so far use these versions
    # Branch release/crtm_jedi
    version("v2.3-jedi.4", commit="bfede42")
    # Branch release/crtm_jedi_v2.4.0
    version("v2.4_jedi", commit="0ee3593")<|MERGE_RESOLUTION|>--- conflicted
+++ resolved
@@ -16,16 +16,14 @@
     git = "https://github.com/JCSDA/crtm.git"
     url = "https://github.com/JCSDA/crtm/archive/refs/tags/v2.3.0.tar.gz"
 
-<<<<<<< HEAD
-    maintainers = ["BenjaminTJohnson", "edwardhartnett", "Hang-Lei-NOAA", "climbfuji"]
-=======
     maintainers = [
+        "BenjaminTJohnson",
         "t-brown",
         "edwardhartnett",
         "AlexanderRichert-NOAA",
         "Hang-Lei-NOAA",
+        "climbfuji",
     ]
->>>>>>> 560a9eec
 
     variant(
         "fix",

# Copyright 2013-2022 Lawrence Livermore National Security, LLC and other
# Spack Project Developers. See the top-level COPYRIGHT file for details.
#
# SPDX-License-Identifier: (Apache-2.0 OR MIT)

from spack.package import *


class Sp(CMakePackage):
    """The spectral transform library splib contains FORTRAN subprograms
    to be used for a variety of spectral transform functions. This is
    part of the NCEPLIBS project."""

    homepage = "https://noaa-emc.github.io/NCEPLIBS-sp"
    url = "https://github.com/NOAA-EMC/NCEPLIBS-sp/archive/refs/tags/v2.3.3.tar.gz"

    maintainers = ["t-brown", "kgerheiser", "edwardhartnett", "Hang-Lei-NOAA"]

    version("2.3.3", sha256="c0d465209e599de3c0193e65671e290e9f422f659f1da928505489a3edeab99f")

    variant('openmp', default=True,
            description='builds with OpenMP support')
    variant('pic', default=True, description='Build with position-independent-code')

    def setup_run_environment(self, env):
<<<<<<< HEAD
        for suffix in ('4', '8', 'd'):
            lib = find_libraries('libsp_' + suffix, root=self.prefix,
                                 shared=False, recursive=True)
            env.set('SP_LIB' + suffix, lib[0])
            env.set('SP_INC' + suffix, 'include_' + suffix)

    def cmake_args(self):
        args = [
            self.define_from_variant('OPENMP', 'openmp'),
            self.define_from_variant('CMAKE_POSITION_INDEPENDENT_CODE', 'pic')
        ]
        return args
=======
        for suffix in ("4", "8", "d"):
            lib = find_libraries("libsp_" + suffix, root=self.prefix, shared=False, recursive=True)
            env.set("SP_LIB" + suffix, lib[0])
            env.set("SP_INC" + suffix, "include_" + suffix)
>>>>>>> b1e499d0
<|MERGE_RESOLUTION|>--- conflicted
+++ resolved
@@ -18,27 +18,20 @@
 
     version("2.3.3", sha256="c0d465209e599de3c0193e65671e290e9f422f659f1da928505489a3edeab99f")
 
-    variant('openmp', default=True,
-            description='builds with OpenMP support')
-    variant('pic', default=True, description='Build with position-independent-code')
+    variant("openmp", default=True,
+            description="builds with OpenMP support")
+    variant("pic", default=True, description="Build with position-independent-code")
 
     def setup_run_environment(self, env):
-<<<<<<< HEAD
-        for suffix in ('4', '8', 'd'):
-            lib = find_libraries('libsp_' + suffix, root=self.prefix,
+        for suffix in ("4", "8", "d"):
+            lib = find_libraries("libsp_" + suffix, root=self.prefix,
                                  shared=False, recursive=True)
-            env.set('SP_LIB' + suffix, lib[0])
-            env.set('SP_INC' + suffix, 'include_' + suffix)
+            env.set("SP_LIB" + suffix, lib[0])
+            env.set("SP_INC" + suffix, "include_" + suffix)
 
     def cmake_args(self):
         args = [
-            self.define_from_variant('OPENMP', 'openmp'),
-            self.define_from_variant('CMAKE_POSITION_INDEPENDENT_CODE', 'pic')
+            self.define_from_variant("OPENMP", "openmp"),
+            self.define_from_variant("CMAKE_POSITION_INDEPENDENT_CODE", "pic")
         ]
-        return args
-=======
-        for suffix in ("4", "8", "d"):
-            lib = find_libraries("libsp_" + suffix, root=self.prefix, shared=False, recursive=True)
-            env.set("SP_LIB" + suffix, lib[0])
-            env.set("SP_INC" + suffix, "include_" + suffix)
->>>>>>> b1e499d0
+        return args
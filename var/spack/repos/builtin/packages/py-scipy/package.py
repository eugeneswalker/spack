--- conflicted
+++ resolved
@@ -159,15 +159,12 @@
         # Pick up Blas/Lapack from numpy
         self.spec["py-numpy"].package.setup_build_environment(env)
 
-<<<<<<< HEAD
-        # Kluge to get the gfortran linker to work correctly on Big
-        # Sur, at least until a gcc release > 10.2 is out with a fix.
-        # (There is a fix in their development tree.)
-        if platform.mac_ver()[0][0:2] == "11":
-            env.set("MACOSX_DEPLOYMENT_TARGET", "10.15")
+        ## Kluge to get the gfortran linker to work correctly on Big
+        ## Sur, at least until a gcc release > 10.2 is out with a fix.
+        ## (There is a fix in their development tree.)
+        #if platform.mac_ver()[0][0:2] == "11":
+        #    env.set("MACOSX_DEPLOYMENT_TARGET", "10.15")
 
-=======
->>>>>>> 560a9eec
     @run_after("install")
     @on_package_attributes(run_tests=True)
     def install_test(self):

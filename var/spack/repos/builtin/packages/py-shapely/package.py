--- conflicted
+++ resolved
@@ -45,16 +45,13 @@
         when="@:1.7.0",
     )
 
-<<<<<<< HEAD
     # Spack might be using an external, barebone miniconda installation, in which case
     # the hacky logic in py-shapely@1.8.x looks for libgeos_c.so in the miniconda
-    # install tree ... need to comment that out so that spack's libgeos_c.so is found
-    patch('shapely-1.8.0-geos.py.patch', when='@1.8.0:1.8.3')
+    # install tree ... need to comment that out so that spack"s libgeos_c.so is found
+    patch("shapely-1.8.0-geos.py.patch", when="@1.8.0:1.8.3")
 
-    @when('^python@3.7:')
-=======
     @when("^python@3.7:")
->>>>>>> b1e499d0
+
     def patch(self):
         # Python 3.7 changed the thread storage API, precompiled *.c files
         # need to be re-cythonized

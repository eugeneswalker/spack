# Copyright 2013-2022 Lawrence Livermore National Security, LLC and other
# Spack Project Developers. See the top-level COPYRIGHT file for details.
#
# SPDX-License-Identifier: (Apache-2.0 OR MIT)

from spack import *


class Met(AutotoolsPackage):
    """Statistical tool that matches up grids with either
    gridded analyses or point observations and applies
    configurable methods to compute statistics and diagnostics"""

    homepage = "https://dtcenter.org/community-code/model-evaluation-tools-met"
    url      = "https://github.com/dtcenter/MET/releases/download/v10.1.0/met-10.1.0.20220314.tar.gz"

<<<<<<< HEAD
    maintainers = ['AlexanderRichert-NOAA']
=======
    maintainers('kgerheiser')
>>>>>>> c386baf2

    version('11.0.1', sha256='48d471ad4634f1b969d9358c51925ce36bf0a1cec5312a6755203a4794b81646')
    version('11.0.0', sha256='648ebb54d07ca099680f4fc23b7ef5095c1a8ac5537c0a5d0e8587bf15991cff')
    version('10.1.1', sha256='9827e65fbd1c64e776525bae072bc2d37d14465e85a952778dcc32a26d8b5c9e')
    version('10.1.0', sha256='8d4c1fb2311d8481ffd24e30e407a1b1bc72a6add9658d76b9c323f1733db336')
    version('10.0.1', sha256='8e965bb0eb8353229a730af511c5fa62bad9744606ab6a218d741d29eb5f3acd')
    version('10.0.0', sha256='92f37c8bd83c951d86026cce294a16e4d3aa6dd41905629d0a729fa1bebe668a')
    version('9.1.3', sha256='7356a5ad79ca961fd965cadd93a7bf6c73b3aa5fb1a01a932580b94e66d0d0c8')

    variant('openmp', default=True, description='Use OpenMP multithreading')
    variant('grib2', default=False,
            description='Enable compilation of utilities using GRIB2')
    variant('python', default=False, description='Enable python embedding')
    variant('lidar2nc', default=False,
            description='Enable compilation of lidar2nc')
    variant('modis', default=False, description='Enable compilation of modis')
    variant('graphics', default=False,
            description='Enable compilation of mode_graphics')

    depends_on('gsl')
    depends_on('bufr')
    depends_on('zlib')
    depends_on('netcdf-c')
    depends_on('netcdf-cxx4')
    depends_on('g2c', when='+grib2')

    depends_on('hdf-eos2', when='+modis')
    depends_on('hdf-eos2', when='+lidar2nc')
    depends_on('hdf', when='+modis')
    depends_on('hdf', when='+lidar2nc')

    depends_on('cairo', when='+graphics')
    depends_on('freetype', when='+graphics')

    depends_on('python@3.6.3:', when='+python', type=('build', 'run'))
    depends_on('py-netcdf4', when='+python', type=('build', 'run'))
    depends_on('py-numpy', when='+python', type=('build', 'run'))
    depends_on('py-xarray', when='+python', type=('build', 'run'))
    depends_on('py-pandas', when='+python', type=('build', 'run'))

    patch('openmp_shape_patch.patch', when='@10.1.0')

    def url_for_version(self, version):
        if version < Version("11"):
            release_date = {
                '10.1.1': '20220419',
                '10.1.0': '20220314',
                '10.0.1': '20211201',
                '10.0.0': '20210510',
                '9.1.3':  '20210319'
            }
            url = "https://github.com/dtcenter/MET/releases/download/v{0}/met-{0}.{1}.tar.gz"
            return url.format(version, release_date[str(version)])
        else:
            url = "https://github.com/dtcenter/MET/archive/refs/tags/v{0}.tar.gz"
            return url.format(version)

    def setup_build_environment(self, env):
        spec = self.spec
        cppflags = []
        ldflags = []
        libs = []

        gsl = spec['gsl']
        env.set('MET_GSL', gsl.prefix)

        netcdfc = spec['netcdf-c']
        netcdfcxx = spec['netcdf-cxx4']
        zlib = spec['zlib']

        cppflags.append('-I' + netcdfc.prefix.include)
        cppflags.append('-I' + netcdfcxx.prefix.include)
        cppflags.append('-D__64BIT__')

        ldflags.append('-L' + netcdfc.prefix.lib)
        ldflags.append('-L' + netcdfcxx.prefix.lib)
        ldflags.append('-L' + zlib.prefix.lib)

        libs.append('-lnetcdf')
        libs.append('-lnetcdf_c++4')
        libs.append('-lz')

        bufr = spec['bufr']
        shared_bufr = True if '+shared' in bufr else False
        bufr_libdir = find_libraries('libbufr_4', root=bufr.prefix,
                                     shared=shared_bufr, recursive=True).directories[0]
        env.set('BUFRLIB_NAME', '-lbufr_4')
        env.set('MET_BUFRLIB', bufr_libdir)

        if '+grib2' in spec:
            g2c = spec['g2c']
            shared_g2c = True if '+shared' in g2c else False
            g2c_libdir = find_libraries('libg2c', root=g2c.prefix, shared=shared_g2c,
                                        recursive=True).directories[0]
            env.set('MET_GRIB2CLIB', g2c_libdir)
            env.set('MET_GRIB2CINC', g2c.prefix.include)
            env.set('GRIB2CLIB_NAME', '-lg2c')

        if '+python' in spec:
            python = spec['python']
            env.set('MET_PYTHON', python.command.path)
            env.set('MET_PYTHON_CC', '-I' + python.headers.directories[0])
            env.set('MET_PYTHON_LD', python.libs.ld_flags)

        if '+lidar2nc' in spec or '+modis' in spec:
            hdf = spec['hdf']
            hdfeos = spec['hdf-eos2']
            env.set('MET_HDF5', hdf.prefix)
            env.set('MET_HDFEOS', hdfeos.prefix)

        if '+graphics' in spec:
            cairo = spec['cairo']
            freetype = spec['freetype']
            env.set('MET_CAIRO', cairo.prefix)
            cppflags.append('-I' + cairo.prefix.include.cairo)
            env.set('MET_FREETYPE', freetype.prefix)

        env.set('CPPFLAGS', ' '.join(cppflags))
        env.set('LIBS', ' '.join(libs))
        env.set('LDFLAGS', ' '.join(ldflags))

    def configure_args(self):
        args = []
        spec = self.spec

        if '+grib2' in spec:
            args.append('--enable-grib2')

        if '+python' in spec:
            args.append('--enable-python')

        if '~openmp' in spec:
            args.append('--disable-openmp')

        if '+lidar2nc' in spec:
            args.append('--enable-lidar2nc')

        if '+modis' in spec:
            args.append('--enable-modis')

        if '+graphics' in spec:
            args.append('--enable-mode_graphics')

        return args

    def setup_run_environment(self, env):
        env.set('MET_BASE', self.prefix)<|MERGE_RESOLUTION|>--- conflicted
+++ resolved
@@ -14,11 +14,8 @@
     homepage = "https://dtcenter.org/community-code/model-evaluation-tools-met"
     url      = "https://github.com/dtcenter/MET/releases/download/v10.1.0/met-10.1.0.20220314.tar.gz"
 
-<<<<<<< HEAD
-    maintainers = ['AlexanderRichert-NOAA']
-=======
-    maintainers('kgerheiser')
->>>>>>> c386baf2
+
+    maintainers('AlexanderRichert-NOAA')
 
     version('11.0.1', sha256='48d471ad4634f1b969d9358c51925ce36bf0a1cec5312a6755203a4794b81646')
     version('11.0.0', sha256='648ebb54d07ca099680f4fc23b7ef5095c1a8ac5537c0a5d0e8587bf15991cff')

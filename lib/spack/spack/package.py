--- conflicted
+++ resolved
@@ -1445,7 +1445,6 @@
             with spack.store.db.prefix_write_lock(self.spec):
                 yield
 
-<<<<<<< HEAD
     def _process_external_package(self, explicit):
         """Helper function to process external packages.
 
@@ -1537,8 +1536,6 @@
                 spack.compilers.find_compilers([dep.prefix])
             )
 
-=======
->>>>>>> 1475a8c4
     def do_install(self, **kwargs):
         """Called by commands to install a package and or its dependencies.
 
@@ -1547,7 +1544,6 @@
 
         Args:"""
 
-<<<<<<< HEAD
         if kwargs.get('use_cache', True):
             if self.try_install_from_binary_cache(explicit):
                 tty.msg('Successfully installed %s from binary cache'
@@ -1558,10 +1554,9 @@
             elif kwargs.get('cache_only', False):
                 tty.die('No binary for %s found and cache-only specified'
                         % self.name)
-=======
+
         builder = PackageInstaller(self)
         builder.install(**kwargs)
->>>>>>> 1475a8c4
 
     do_install.__doc__ += install_args_docstring
 

--- conflicted
+++ resolved
@@ -573,9 +573,8 @@
         if self.is_extension:
             spack.repo.get(self.extendee_spec)._check_extendable()
 
-<<<<<<< HEAD
         self.extra_args = {}
-=======
+
     def possible_dependencies(self, visited=None):
         """Return set of possible transitive dependencies of this package."""
         if visited is None:
@@ -589,7 +588,6 @@
                     visited.add(name)
 
         return visited
->>>>>>> bff1656a
 
     @property
     def package_dir(self):
@@ -1188,7 +1186,9 @@
             keep_prefix = True if self.last_phase is None else keep_prefix
             # note: PARENT of the build process adds the new package to
             # the database, so that we don't need to re-read from file.
-            spack.installed_db.add(self.spec, self.prefix, explicit=explicit)
+            spack.installed_db.add(
+                self.spec, spack.install_layout, explicit=explicit
+            )
         except directory_layout.InstallDirectoryAlreadyExistsError:
             # Abort install if install directory exists.
             # But do NOT remove it (you'd be overwriting someone else's stuff)
@@ -1210,7 +1210,6 @@
             if not keep_prefix:
                 self.remove_prefix()
 
-<<<<<<< HEAD
     def _do_install_pop_kwargs(self, kwargs):
         """Pops kwargs from do_install before starting the installation
 
@@ -1244,12 +1243,6 @@
         install(self.log_path, log_install_path)
         install(self.env_path, env_install_path)
         dump_packages(self.spec, packages_dir)
-=======
-        # note: PARENT of the build process adds the new package to
-        # the database, so that we don't need to re-read from file.
-        spack.installed_db.add(
-            self.spec, spack.install_layout, explicit=explicit)
->>>>>>> bff1656a
 
     def sanity_check_prefix(self):
         """This function checks whether install succeeded."""

--- conflicted
+++ resolved
@@ -161,14 +161,9 @@
 
     flags_arg_pattern = re.compile(
         r'^({0})=([^\'"].*)$'.format(
-<<<<<<< HEAD
-            '|'.join(spack.spec.FlagMap.valid_compiler_flags()),
-        ))
-=======
             "|".join(spack.spec.FlagMap.valid_compiler_flags()),
         )
     )
->>>>>>> b1e499d0
 
     def __init__(self, all_unquoted_flag_pairs):
         # type: (List[Tuple[re.Match, str]]) -> None
@@ -192,37 +187,24 @@
     def report(self):
         # type: () -> str
         single_errors = [
-<<<<<<< HEAD
-            '({0}) {1} {2} => {3}'.format(
-                i + 1, match.group(0), next_arg,
-=======
             "({0}) {1} {2} => {3}".format(
                 i + 1,
                 match.group(0),
                 next_arg,
->>>>>>> b1e499d0
                 '{0}="{1} {2}"'.format(match.group(1), match.group(2), next_arg),
             )
             for i, (match, next_arg) in enumerate(self._flag_pairs)
         ]
-<<<<<<< HEAD
-        return dedent("""\
-=======
         return dedent(
             """\
->>>>>>> b1e499d0
         Some compiler or linker flags were provided without quoting their arguments,
         which now causes spack to try to parse the *next* argument as a spec component
         such as a variant instead of an additional compiler or linker flag. If the
         intent was to set multiple flags, try quoting them together as described below.
 
         Possible flag quotation errors (with the correctly-quoted version after the =>):
-<<<<<<< HEAD
-        {0}""").format('\n'.join(single_errors))
-=======
         {0}"""
         ).format("\n".join(single_errors))
->>>>>>> b1e499d0
 
 
 def parse_specs(args, **kwargs):
@@ -235,11 +217,7 @@
 
     sargs = args
     if not isinstance(args, six.string_types):
-<<<<<<< HEAD
-        sargs = ' '.join(args)
-=======
         sargs = " ".join(args)
->>>>>>> b1e499d0
     unquoted_flags = _UnquotedFlags.extract(sargs)
 
     try:
@@ -257,11 +235,7 @@
         if e.long_message:
             msg += e.long_message
         if unquoted_flags:
-<<<<<<< HEAD
-            msg += '\n\n'
-=======
             msg += "\n\n"
->>>>>>> b1e499d0
             msg += unquoted_flags.report()
 
         raise spack.error.SpackError(msg)

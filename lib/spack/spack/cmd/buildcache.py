# Copyright 2013-2019 Lawrence Livermore National Security, LLC and other
# Spack Project Developers. See the top-level COPYRIGHT file for details.
#
# SPDX-License-Identifier: (Apache-2.0 OR MIT)

import argparse
import os
import shutil
import sys

import llnl.util.tty as tty
import spack.binary_distribution as bindist
import spack.cmd
import spack.cmd.common.arguments as arguments
import spack.environment as ev
import spack.hash_types as ht
import spack.relocate
import spack.repo
import spack.spec
import spack.store
import spack.config
import spack.repo
import spack.store
from spack.error import SpecError
from spack.spec import Spec, save_dependency_spec_yamls

from spack.cmd import display_specs

description = "create, download and install binary packages"
section = "packaging"
level = "long"


def setup_parser(subparser):
    setup_parser.parser = subparser
    subparsers = subparser.add_subparsers(help='buildcache sub-commands')

    create = subparsers.add_parser('create', help=createtarball.__doc__)
    create.add_argument('-r', '--rel', action='store_true',
                        help="make all rpaths relative" +
                             " before creating tarballs.")
    create.add_argument('-f', '--force', action='store_true',
                        help="overwrite tarball if it exists.")
    create.add_argument('-u', '--unsigned', action='store_true',
                        help="create unsigned buildcache" +
                             " tarballs for testing")
    create.add_argument('-a', '--allow-root', action='store_true',
                        help="allow install root string in binary files " +
                             "after RPATH substitution")
    create.add_argument('-k', '--key', metavar='key',
                        type=str, default=None,
                        help="Key for signing.")
    create.add_argument('-d', '--directory', metavar='directory',
                        type=str, default='.',
                        help="directory in which to save the tarballs.")
    create.add_argument('--no-rebuild-index', action='store_true',
                        default=False, help="skip rebuilding index after " +
                                            "building package(s)")
    create.add_argument('-y', '--spec-yaml', default=None,
                        help='Create buildcache entry for spec from yaml file')
    create.add_argument(
        'packages', nargs=argparse.REMAINDER,
        help="specs of packages to create buildcache for")
    create.add_argument('--no-deps', action='store_true', default='false', help="""create binary of matching specs only, no dependencies""")
    create.set_defaults(func=createtarball)

    install = subparsers.add_parser('install', help=installtarball.__doc__)
    install.add_argument('-f', '--force', action='store_true',
                         help="overwrite install directory if it exists.")
    install.add_argument('-m', '--multiple', action='store_true',
                         help="allow all matching packages ")
    install.add_argument('-a', '--allow-root', action='store_true',
                         help="allow install root string in binary files " +
                              "after RPATH substitution")
    install.add_argument('-u', '--unsigned', action='store_true',
                         help="install unsigned buildcache" +
                              " tarballs for testing")
    install.add_argument(
        'packages', nargs=argparse.REMAINDER,
        help="specs of packages to install buildcache for")
    install.set_defaults(func=installtarball)

    listcache = subparsers.add_parser('list', help=listspecs.__doc__)
    arguments.add_common_arguments(listcache, ['long', 'very_long'])
    listcache.add_argument('-v', '--variants',
                           action='store_true',
                           dest='variants',
                           help='show variants in output (can be long)')
    listcache.add_argument('-f', '--force', action='store_true',
                           help="force new download of specs")
    listcache.add_argument(
        'packages', nargs=argparse.REMAINDER,
        help="specs of packages to search for")
    listcache.set_defaults(func=listspecs)

    dlkeys = subparsers.add_parser('keys', help=getkeys.__doc__)
    dlkeys.add_argument(
        '-i', '--install', action='store_true',
        help="install Keys pulled from mirror")
    dlkeys.add_argument(
        '-t', '--trust', action='store_true',
        help="trust all downloaded keys")
    dlkeys.add_argument('-f', '--force', action='store_true',
                        help="force new download of keys")
    dlkeys.set_defaults(func=getkeys)

    preview_parser = subparsers.add_parser(
        'preview',
        help='analyzes an installed spec and reports whether '
             'executables and libraries are relocatable'
    )
    preview_parser.add_argument(
        'packages', nargs='+', help='list of installed packages'
    )
    preview_parser.set_defaults(func=preview)
    # Check if binaries need to be rebuilt on remote mirror
    check = subparsers.add_parser('check', help=check_binaries.__doc__)
    check.add_argument(
        '-m', '--mirror-url', default=None,
        help='Override any configured mirrors with this mirror url')

    check.add_argument(
        '-o', '--output-file', default=None,
        help='File where rebuild info should be written')

    # used to construct scope arguments below
    scopes = spack.config.scopes()
    scopes_metavar = spack.config.scopes_metavar

    check.add_argument(
        '--scope', choices=scopes, metavar=scopes_metavar,
        default=spack.config.default_modify_scope(),
        help="configuration scope containing mirrors to check")

    check.add_argument(
        '-s', '--spec', default=None,
        help='Check single spec instead of release specs file')

    check.add_argument(
        '-y', '--spec-yaml', default=None,
        help='Check single spec from yaml file instead of release specs file')

    check.add_argument(
        '--rebuild-on-error', default=False, action='store_true',
        help="Default to rebuilding packages if errors are encountered " +
             "during the process of checking whether rebuilding is needed")

    check.set_defaults(func=check_binaries)

    # Download tarball and spec.yaml
    dltarball = subparsers.add_parser('download', help=get_tarball.__doc__)
    dltarball.add_argument(
        '-s', '--spec', default=None,
        help="Download built tarball for spec from mirror")
    dltarball.add_argument(
        '-y', '--spec-yaml', default=None,
        help="Download built tarball for spec (from yaml file) from mirror")
    dltarball.add_argument(
        '-p', '--path', default=None,
        help="Path to directory where tarball should be downloaded")
    dltarball.add_argument(
        '-c', '--require-cdashid', action='store_true', default=False,
        help="Require .cdashid file to be downloaded with buildcache entry")
    dltarball.set_defaults(func=get_tarball)

    # Get buildcache name
    getbuildcachename = subparsers.add_parser('get-buildcache-name',
                                              help=get_buildcache_name.__doc__)
    getbuildcachename.add_argument(
        '-s', '--spec', default=None,
        help='Spec string for which buildcache name is desired')
    getbuildcachename.add_argument(
        '-y', '--spec-yaml', default=None,
        help='Path to spec yaml file for which buildcache name is desired')
    getbuildcachename.set_defaults(func=get_buildcache_name)

    # Given the root spec, save the yaml of the dependent spec to a file
    saveyaml = subparsers.add_parser('save-yaml',
                                     help=save_spec_yamls.__doc__)
    saveyaml.add_argument(
        '--root-spec', default=None,
        help='Root spec of dependent spec')
    saveyaml.add_argument(
        '--root-spec-yaml', default=None,
        help='Path to yaml file containing root spec of dependent spec')
    saveyaml.add_argument(
        '-s', '--specs', default=None,
        help='List of dependent specs for which saved yaml is desired')
    saveyaml.add_argument(
        '-y', '--yaml-dir', default=None,
        help='Path to directory where spec yamls should be saved')
    saveyaml.set_defaults(func=save_spec_yamls)

    # Copy buildcache from some directory to another mirror url
    copy = subparsers.add_parser('copy', help=buildcache_copy.__doc__)
    copy.add_argument(
        '--base-dir', default=None,
        help='Path to mirror directory (root of existing buildcache)')
    copy.add_argument(
        '--spec-yaml', default=None,
        help='Path to spec yaml file representing buildcache entry to copy')
    copy.add_argument(
        '--destination-url', default=None,
        help='Destination mirror url')
    copy.set_defaults(func=buildcache_copy)


def find_matching_specs(pkgs, allow_multiple_matches=False, env=None):
    """Returns a list of specs matching the not necessarily
       concretized specs given from cli

    Args:
        specs: list of specs to be matched against installed packages
        allow_multiple_matches : if True multiple matches are admitted

    Return:
        list of specs
    """
    hashes = env.all_hashes() if env else None

    # List of specs that match expressions given via command line
    specs_from_cli = []
    has_errors = False
    tty.debug('find_matching_specs: about to parse specs for {0}'.format(pkgs))
    specs = spack.cmd.parse_specs(pkgs)
    for spec in specs:
        matching = spack.store.db.query(spec, hashes=hashes)
        # For each spec provided, make sure it refers to only one package.
        # Fail and ask user to be unambiguous if it doesn't
        if not allow_multiple_matches and len(matching) > 1:
            tty.error('%s matches multiple installed packages:' % spec)
            for match in matching:
                tty.msg('"%s"' % match.format())
            has_errors = True

        # No installed package matches the query
        if len(matching) == 0 and spec is not any:
            tty.error('{0} does not match any installed packages.'.format(
                spec))
            has_errors = True

        specs_from_cli.extend(matching)
    if has_errors:
        tty.die('use one of the matching specs above')

    return specs_from_cli


def match_downloaded_specs(pkgs, allow_multiple_matches=False, force=False):
    """Returns a list of specs matching the not necessarily
       concretized specs given from cli

    Args:
        specs: list of specs to be matched against buildcaches on mirror
        allow_multiple_matches : if True multiple matches are admitted

    Return:
        list of specs
    """
    # List of specs that match expressions given via command line
    specs_from_cli = []
    has_errors = False
    specs = bindist.get_specs(force)
    for pkg in pkgs:
        matches = []
        tty.msg("buildcache spec(s) matching %s \n" % pkg)
        for spec in sorted(specs):
            if pkg.startswith('/'):
                pkghash = pkg.replace('/', '')
                if spec.dag_hash().startswith(pkghash):
                    matches.append(spec)
            else:
                if spec.satisfies(pkg):
                    matches.append(spec)
        # For each pkg provided, make sure it refers to only one package.
        # Fail and ask user to be unambiguous if it doesn't
        if not allow_multiple_matches and len(matches) > 1:
            tty.error('%s matches multiple downloaded packages:' % pkg)
            for match in matches:
                tty.msg('"%s"' % match.format())
            has_errors = True

        # No downloaded package matches the query
        if len(matches) == 0:
            tty.error('%s does not match any downloaded packages.' % pkg)
            has_errors = True

        specs_from_cli.extend(matches)
    if has_errors:
        tty.die('use one of the matching specs above')

    return specs_from_cli


def createtarball(args):
    """create a binary package from an existing install"""
    if args.spec_yaml:
        packages = set()
        tty.msg('createtarball, reading spec from {0}'.format(args.spec_yaml))
        with open(args.spec_yaml, 'r') as fd:
            yaml_text = fd.read()
            tty.debug('createtarball read spec yaml:')
            tty.debug(yaml_text)
            s = Spec.from_yaml(yaml_text)
            packages.add('/{0}'.format(s.dag_hash()))
    elif args.packages:
        packages = args.packages
    else:
        tty.die("build cache file creation requires at least one" +
                " installed package argument or else path to a" +
                " yaml file containing a spec to install")
    pkgs = set(packages)
    specs = set()
    outdir = '.'
    if args.directory:
        outdir = args.directory
    signkey = None
    if args.key:
        signkey = args.key

    # restrict matching to current environment if one is active
    env = ev.get_env(args, 'buildcache create')

    matches = find_matching_specs(pkgs, env=env)

    if matches:
        tty.debug('Found at least one matching spec')

    for match in matches:
        tty.debug('examining match {0}'.format(match.format()))
        if match.external or match.virtual:
            tty.debug('skipping external or virtual spec %s' %
                      match.format())
        else:
            tty.debug('adding matching spec %s' % match.format())
            specs.add(match)
<<<<<<< HEAD
            tty.debug('recursing dependencies')
=======
            if args.no_deps is True:
              continue
            tty.msg('recursing dependencies')
>>>>>>> a4b5e8e6
            for d, node in match.traverse(order='post',
                                          depth=True,
                                          deptype=('link', 'run')):
                if node.external or node.virtual:
                    tty.debug('skipping external or virtual dependency %s' %
                              node.format())
                else:
                    tty.debug('adding dependency %s' % node.format())
                    specs.add(node)

    tty.debug('writing tarballs to %s/build_cache' % outdir)

    for spec in specs:
        tty.msg('creating binary cache file for package %s ' % spec.format())
        try:
            bindist.build_tarball(spec, outdir, args.force, args.rel,
                                  args.unsigned, args.allow_root, signkey,
                                  not args.no_rebuild_index)
        except Exception as e:
            tty.warn('%s' % e)
            pass


def installtarball(args):
    """install from a binary package"""
    if not args.packages:
        tty.die("build cache file installation requires" +
                " at least one package spec argument")
    pkgs = set(args.packages)
    matches = match_downloaded_specs(pkgs, args.multiple, args.force)

    for match in matches:
        install_tarball(match, args)


def install_tarball(spec, args):
    s = Spec(spec)
    if s.external or s.virtual:
        tty.warn("Skipping external or virtual package %s" % spec.format())
        return
    for d in s.dependencies(deptype=('link', 'run')):
        tty.msg("Installing buildcache for dependency spec %s" % d)
        install_tarball(d, args)
    package = spack.repo.get(spec)
    if s.concrete and package.installed and not args.force:
        tty.warn("Package for spec %s already installed." % spec.format())
    else:
        tarball = bindist.download_tarball(spec)
        if tarball:
            tty.msg('Installing buildcache for spec %s' % spec.format())
            bindist.extract_tarball(spec, tarball, args.allow_root,
                                    args.unsigned, args.force)
            spack.hooks.post_install(spec)
            spack.store.store.reindex()
        else:
            tty.die('Download of binary cache file for spec %s failed.' %
                    spec.format())


def listspecs(args):
    """list binary packages available from mirrors"""
    specs = bindist.get_specs(args.force)
    if args.packages:
        pkgs = set(args.packages)
        specs = [s for s in specs for p in pkgs if s.satisfies(p)]
        display_specs(specs, args, all_headers=True)
    else:
        display_specs(specs, args, all_headers=True)


def getkeys(args):
    """get public keys available on mirrors"""
    bindist.get_keys(args.install, args.trust, args.force)


def preview(args):
    """Print a status tree of the selected specs that shows which nodes are
    relocatable and which might not be.

    Args:
        args: command line arguments
    """
    specs = find_matching_specs(args.packages, allow_multiple_matches=True)

    # Cycle over the specs that match
    for spec in specs:
        print("Relocatable nodes")
        print("--------------------------------")
        print(spec.tree(status_fn=spack.relocate.is_relocatable))


def check_binaries(args):
    """Check specs (either a single spec from --spec, or else the full set
    of release specs) against remote binary mirror(s) to see if any need
    to be rebuilt.  This command uses the process exit code to indicate
    its result, specifically, if the exit code is non-zero, then at least
    one of the indicated specs needs to be rebuilt.
    """
    if args.spec or args.spec_yaml:
        specs = [get_concrete_spec(args)]
    else:
        env = ev.get_env(args, 'buildcache', required=True)
        env.concretize()
        specs = env.all_specs()

    if not specs:
        tty.msg('No specs provided, exiting.')
        sys.exit(0)

    for spec in specs:
        spec.concretize()

    # Next see if there are any configured binary mirrors
    configured_mirrors = spack.config.get('mirrors', scope=args.scope)

    if args.mirror_url:
        configured_mirrors = {'additionalMirrorUrl': args.mirror_url}

    if not configured_mirrors:
        tty.msg('No mirrors provided, exiting.')
        sys.exit(0)

    sys.exit(bindist.check_specs_against_mirrors(
        configured_mirrors, specs, args.output_file, args.rebuild_on_error))


def get_tarball(args):
    """Download buildcache entry from a remote mirror to local folder.  This
    command uses the process exit code to indicate its result, specifically,
    a non-zero exit code indicates that the command failed to download at
    least one of the required buildcache components.  Normally, just the
    tarball and .spec.yaml files are required, but if the --require-cdashid
    argument was provided, then a .cdashid file is also required."""
    if not args.spec and not args.spec_yaml:
        tty.msg('No specs provided, exiting.')
        sys.exit(0)

    if not args.path:
        tty.msg('No download path provided, exiting')
        sys.exit(0)

    spec = get_concrete_spec(args)

    tarfile_name = bindist.tarball_name(spec, '.spack')
    tarball_dir_name = bindist.tarball_directory_name(spec)
    tarball_path_name = os.path.join(tarball_dir_name, tarfile_name)
    local_tarball_path = os.path.join(args.path, tarball_dir_name)

    files_to_fetch = [
        {
            'url': tarball_path_name,
            'path': local_tarball_path,
            'required': True,
        }, {
            'url': bindist.tarball_name(spec, '.spec.yaml'),
            'path': args.path,
            'required': True,
        }, {
            'url': bindist.tarball_name(spec, '.cdashid'),
            'path': args.path,
            'required': args.require_cdashid,
        },
    ]

    result = bindist.download_buildcache_entry(files_to_fetch)

    if result:
        sys.exit(0)

    sys.exit(1)


def get_concrete_spec(args):
    spec_str = args.spec
    spec_yaml_path = args.spec_yaml

    if not spec_str and not spec_yaml_path:
        tty.msg('Must provide either spec string or path to ' +
                'yaml to concretize spec')
        sys.exit(1)

    if spec_str:
        try:
            spec = Spec(spec_str)
            spec.concretize()
        except SpecError as spec_error:
            tty.error('Unable to concrectize spec {0}'.format(args.spec))
            tty.debug(spec_error)
            sys.exit(1)

        return spec

    with open(spec_yaml_path, 'r') as fd:
        return Spec.from_yaml(fd.read())


def get_buildcache_name(args):
    """Get name (prefix) of buildcache entries for this spec"""
    spec = get_concrete_spec(args)
    buildcache_name = bindist.tarball_name(spec, '')

    print('{0}'.format(buildcache_name))

    sys.exit(0)


def save_spec_yamls(args):
    """Get full spec for dependencies, relative to root spec, and write them
    to files in the specified output directory.  Uses exit code to signal
    success or failure.  An exit code of zero means the command was likely
    successful.  If any errors or exceptions are encountered, or if expected
    command-line arguments are not provided, then the exit code will be
    non-zero."""
    if not args.root_spec and not args.root_spec_yaml:
        tty.msg('No root spec provided, exiting.')
        sys.exit(1)

    if not args.specs:
        tty.msg('No dependent specs provided, exiting.')
        sys.exit(1)

    if not args.yaml_dir:
        tty.msg('No yaml directory provided, exiting.')
        sys.exit(1)

    if args.root_spec_yaml:
        with open(args.root_spec_yaml) as fd:
            root_spec_as_yaml = fd.read()
    else:
        root_spec = Spec(args.root_spec)
        root_spec.concretize()
        root_spec_as_yaml = root_spec.to_yaml(hash=ht.build_hash)

    save_dependency_spec_yamls(
        root_spec_as_yaml, args.yaml_dir, args.specs.split())

    sys.exit(0)


def buildcache_copy(args):
    """Copy a buildcache entry and all its files from one mirror, given as
    '--base-dir', to some other mirror, specified as '--destination-url'.
    The specific buildcache entry to be copied from one location to the
    other is identified using the '--spec-yaml' argument."""
    # TODO: This sub-command should go away once #11117 is merged

    if not args.spec_yaml:
        tty.msg('No spec yaml provided, exiting.')
        sys.exit(1)

    if not args.base_dir:
        tty.msg('No base directory provided, exiting.')
        sys.exit(1)

    if not args.destination_url:
        tty.msg('No destination mirror url provided, exiting.')
        sys.exit(1)

    dest_url = args.destination_url

    if dest_url[0:7] != 'file://' and dest_url[0] != '/':
        tty.msg('Only urls beginning with "file://" or "/" are supported ' +
                'by buildcache copy.')
        sys.exit(1)

    try:
        with open(args.spec_yaml, 'r') as fd:
            spec = Spec.from_yaml(fd.read())
    except Exception as e:
        tty.debug(e)
        tty.error('Unable to concrectize spec from yaml {0}'.format(
            args.spec_yaml))
        sys.exit(1)

    dest_root_path = dest_url
    if dest_url[0:7] == 'file://':
        dest_root_path = dest_url[7:]

    build_cache_dir = bindist.build_cache_relative_path()

    tarball_rel_path = os.path.join(
        build_cache_dir, bindist.tarball_path_name(spec, '.spack'))
    tarball_src_path = os.path.join(args.base_dir, tarball_rel_path)
    tarball_dest_path = os.path.join(dest_root_path, tarball_rel_path)

    specfile_rel_path = os.path.join(
        build_cache_dir, bindist.tarball_name(spec, '.spec.yaml'))
    specfile_src_path = os.path.join(args.base_dir, specfile_rel_path)
    specfile_dest_path = os.path.join(dest_root_path, specfile_rel_path)

    cdashidfile_rel_path = os.path.join(
        build_cache_dir, bindist.tarball_name(spec, '.cdashid'))
    cdashid_src_path = os.path.join(args.base_dir, cdashidfile_rel_path)
    cdashid_dest_path = os.path.join(dest_root_path, cdashidfile_rel_path)

    # Make sure directory structure exists before attempting to copy
    os.makedirs(os.path.dirname(tarball_dest_path))

    # Now copy the specfile and tarball files to the destination mirror
    tty.msg('Copying {0}'.format(tarball_rel_path))
    shutil.copyfile(tarball_src_path, tarball_dest_path)

    tty.msg('Copying {0}'.format(specfile_rel_path))
    shutil.copyfile(specfile_src_path, specfile_dest_path)

    # Copy the cdashid file (if exists) to the destination mirror
    if os.path.exists(cdashid_src_path):
        tty.msg('Copying {0}'.format(cdashidfile_rel_path))
        shutil.copyfile(cdashid_src_path, cdashid_dest_path)


def buildcache(parser, args):
    if args.func:
        args.func(args)<|MERGE_RESOLUTION|>--- conflicted
+++ resolved
@@ -334,13 +334,11 @@
         else:
             tty.debug('adding matching spec %s' % match.format())
             specs.add(match)
-<<<<<<< HEAD
-            tty.debug('recursing dependencies')
-=======
+            
             if args.no_deps is True:
               continue
+            
             tty.msg('recursing dependencies')
->>>>>>> a4b5e8e6
             for d, node in match.traverse(order='post',
                                           depth=True,
                                           deptype=('link', 'run')):

# Copyright 2013-2021 Lawrence Livermore National Security, LLC and other
# Spack Project Developers. See the top-level COPYRIGHT file for details.
#
# SPDX-License-Identifier: (Apache-2.0 OR MIT)

import json

import jsonschema
import six

import llnl.util.tty as tty

import spack.cmd
import spack.hash_types as hash_types
from spack.schema.cray_manifest import schema as manifest_schema

#: Cray systems can store a Spack-compatible description of system
#: packages here.
default_path = "/opt/cray/pe/cpe-descriptive-manifest/"

compiler_name_translation = {
<<<<<<< HEAD
    'nvidia': 'nvhpc',
    'rocm': 'rocmcc',
=======
    "nvidia": "nvhpc",
    "rocm": "rocmcc",
>>>>>>> b1e499d0
}


def translated_compiler_name(manifest_compiler_name):
    """
    When creating a Compiler object, Spack expects a name matching
    one of the classes in `spack.compilers`. Names in the Cray manifest
    may differ; for cases where we know the name refers to a compiler in
    Spack, this function translates it automatically.

    This function will raise an error if there is no recorded translation
    and the name doesn't match a known compiler name.
    """
    if manifest_compiler_name in compiler_name_translation:
        return compiler_name_translation[manifest_compiler_name]
    elif manifest_compiler_name in spack.compilers.supported_compilers():
        return manifest_compiler_name
    else:
        raise spack.compilers.UnknownCompilerError(
            "Manifest parsing - unknown compiler: {0}".format(manifest_compiler_name)
        )


def compiler_from_entry(entry):
    compiler_name = translated_compiler_name(entry["name"])
    paths = entry["executables"]
    version = entry["version"]
    arch = entry["arch"]
    operating_system = arch["os"]
    target = arch["target"]

    compiler_cls = spack.compilers.class_for_compiler_name(compiler_name)
    spec = spack.spec.CompilerSpec(compiler_cls.name, version)
    paths = [paths.get(x, None) for x in ("cc", "cxx", "f77", "fc")]
    return compiler_cls(spec, operating_system, target, paths)


def spec_from_entry(entry):
    arch_str = ""
    if "arch" in entry:
        arch_format = "arch={platform}-{os}-{target}"
        arch_str = arch_format.format(
            platform=entry["arch"]["platform"],
            os=entry["arch"]["platform_os"],
            target=entry["arch"]["target"]["name"],
        )

    compiler_str = ""
    if "compiler" in entry:
        compiler_format = "%{name}@{version}"
        compiler_str = compiler_format.format(
            name=translated_compiler_name(entry["compiler"]["name"]),
            version=entry["compiler"]["version"],
        )

    spec_format = "{name}@{version} {compiler} {arch}"
    spec_str = spec_format.format(
        name=entry["name"], version=entry["version"], compiler=compiler_str, arch=arch_str
    )

    pkg_cls = spack.repo.path.get_pkg_class(entry["name"])

    if "parameters" in entry:
        variant_strs = list()
        for name, value in entry["parameters"].items():
            # TODO: also ensure that the variant value is valid?
            if not (name in pkg_cls.variants):
                tty.debug(
                    "Omitting variant {0} for entry {1}/{2}".format(
                        name, entry["name"], entry["hash"][:7]
                    )
                )
                continue

            # Value could be a list (of strings), boolean, or string
            if isinstance(value, six.string_types):
                variant_strs.append("{0}={1}".format(name, value))
            else:
                try:
                    iter(value)
                    variant_strs.append("{0}={1}".format(name, ",".join(value)))
                    continue
                except TypeError:
                    # Not an iterable
                    pass
                # At this point not a string or collection, check for boolean
                if value in [True, False]:
                    bool_symbol = "+" if value else "~"
                    variant_strs.append("{0}{1}".format(bool_symbol, name))
                else:
                    raise ValueError(
                        "Unexpected value for {0} ({1}): {2}".format(
                            name, str(type(value)), str(value)
                        )
                    )
        spec_str += " " + " ".join(variant_strs)

    (spec,) = spack.cmd.parse_specs(spec_str.split())

    for ht in [hash_types.dag_hash, hash_types.build_hash, hash_types.full_hash]:
        setattr(spec, ht.attr, entry["hash"])

    spec._concrete = True
    spec._hashes_final = True
    spec.external_path = entry["prefix"]
    spec.origin = "external-db"
    spack.spec.Spec.ensure_valid_variants(spec)

    return spec


def entries_to_specs(entries):
    spec_dict = {}
    for entry in entries:
        try:
            spec = spec_from_entry(entry)
            spec_dict[spec._hash] = spec
        except spack.repo.UnknownPackageError:
            tty.debug("Omitting package {0}: no corresponding repo package".format(entry["name"]))
        except spack.error.SpackError:
            raise
        except Exception:
            tty.warn("Could not parse entry: " + str(entry))

    for entry in filter(lambda x: "dependencies" in x, entries):
        dependencies = entry["dependencies"]
        for name, properties in dependencies.items():
            dep_hash = properties["hash"]
            deptypes = properties["type"]
            if dep_hash in spec_dict:
                if entry["hash"] not in spec_dict:
                    continue
                parent_spec = spec_dict[entry["hash"]]
                dep_spec = spec_dict[dep_hash]
                parent_spec._add_dependency(dep_spec, deptypes)

    return spec_dict


def read(path, apply_updates):
    with open(path, "r") as json_file:
        json_data = json.load(json_file)

    jsonschema.validate(json_data, manifest_schema)

    specs = entries_to_specs(json_data["specs"])
    tty.debug("{0}: {1} specs read from manifest".format(path, str(len(specs))))
    compilers = list()
<<<<<<< HEAD
    if 'compilers' in json_data:
        compilers.extend(compiler_from_entry(x)
                         for x in json_data['compilers'])
    tty.debug("{0}: {1} compilers read from manifest".format(
        path,
        str(len(compilers))))
=======
    if "compilers" in json_data:
        compilers.extend(compiler_from_entry(x) for x in json_data["compilers"])
    tty.debug("{0}: {1} compilers read from manifest".format(path, str(len(compilers))))
>>>>>>> b1e499d0
    # Filter out the compilers that already appear in the configuration
    compilers = spack.compilers.select_new_compilers(compilers)
    if apply_updates and compilers:
        spack.compilers.add_compilers_to_config(compilers, init_config=False)
    if apply_updates:
        for spec in specs.values():
            spack.store.db.add(spec, directory_layout=None)<|MERGE_RESOLUTION|>--- conflicted
+++ resolved
@@ -19,13 +19,8 @@
 default_path = "/opt/cray/pe/cpe-descriptive-manifest/"
 
 compiler_name_translation = {
-<<<<<<< HEAD
-    'nvidia': 'nvhpc',
-    'rocm': 'rocmcc',
-=======
     "nvidia": "nvhpc",
     "rocm": "rocmcc",
->>>>>>> b1e499d0
 }
 
 
@@ -174,18 +169,9 @@
     specs = entries_to_specs(json_data["specs"])
     tty.debug("{0}: {1} specs read from manifest".format(path, str(len(specs))))
     compilers = list()
-<<<<<<< HEAD
-    if 'compilers' in json_data:
-        compilers.extend(compiler_from_entry(x)
-                         for x in json_data['compilers'])
-    tty.debug("{0}: {1} compilers read from manifest".format(
-        path,
-        str(len(compilers))))
-=======
     if "compilers" in json_data:
         compilers.extend(compiler_from_entry(x) for x in json_data["compilers"])
     tty.debug("{0}: {1} compilers read from manifest".format(path, str(len(compilers))))
->>>>>>> b1e499d0
     # Filter out the compilers that already appear in the configuration
     compilers = spack.compilers.select_new_compilers(compilers)
     if apply_updates and compilers:

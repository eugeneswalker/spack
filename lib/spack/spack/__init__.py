--- conflicted
+++ resolved
@@ -4,11 +4,7 @@
 # SPDX-License-Identifier: (Apache-2.0 OR MIT)
 
 #: (major, minor, micro, dev release) tuple
-<<<<<<< HEAD
-spack_version_info = (0, 18, 1)
-=======
 spack_version_info = (0, 19, 0, "dev0")
->>>>>>> b1e499d0
 
 #: PEP440 canonical <major>.<minor>.<micro>.<devN> string
 spack_version = ".".join(str(s) for s in spack_version_info)

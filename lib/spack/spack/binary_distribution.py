--- conflicted
+++ resolved
@@ -434,8 +434,8 @@
         sign_tarball(key, force, specfile_path)
     # put tarball, spec and signature files in .spack archive
     with closing(tarfile.open(spackfile_path, 'w')) as tar:
-        tar.add(name=tarfile_path, arcname='%s' % tarfile_name)
-        tar.add(name=specfile_path, arcname='%s' % specfile_name)
+        tar.add(name='%s' % tarfile_path, arcname='%s' % tarfile_name)
+        tar.add(name='%s' % specfile_path, arcname='%s' % specfile_name)
         if not unsigned:
             tar.add(name='%s.asc' % specfile_path,
                     arcname='%s.asc' % specfile_name)
@@ -702,7 +702,6 @@
     # extract the tarball in a temp directory
     with closing(tarfile.open(tarfile_path, 'r')) as tar:
         tar.extractall(path=tmpdir)
-<<<<<<< HEAD
     # get the parent directory of the file .spack/binary_distribution
     # this should the directory unpacked from the tarball whose
     # name is unknown because the prefix naming is unknown
@@ -710,7 +709,6 @@
     workdir = re.sub('/.spack/binary_distribution$', '', bindist_file)
     tty.debug('workdir %s' % workdir)
     install_tree(workdir, spec.prefix, symlinks=True)
-=======
     # the base of the install prefix is used when creating the tarball
     # so the pathname should be the same now that the directory layout
     # is confirmed
@@ -726,7 +724,6 @@
     with closing(tarfile.open(temp_tarfile_path, 'r')) as tar:
         tar.extractall(spec.prefix)
     os.remove(temp_tarfile_path)
->>>>>>> 14025e89
 
     # cleanup
     os.remove(tarfile_path)
@@ -795,7 +792,7 @@
         tty.debug("No Spack mirrors are currently configured")
         return {}
 
-    if _cached_specs and spec in _cached_specs:
+    if spec in _cached_specs:
         return _cached_specs
 
     for mirror in spack.mirror.MirrorCollection().values():

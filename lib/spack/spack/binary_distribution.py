# Copyright 2013-2020 Lawrence Livermore National Security, LLC and other
# Spack Project Developers. See the top-level COPYRIGHT file for details.
#
# SPDX-License-Identifier: (Apache-2.0 OR MIT)

import codecs
import os
import re
import tarfile
import shutil
import tempfile
import hashlib
<<<<<<< HEAD
import glob
=======
>>>>>>> 237a84f5
import platform

from contextlib import closing
import ruamel.yaml as yaml

import json

from six.moves.urllib.error import URLError

import llnl.util.tty as tty
from llnl.util.filesystem import mkdirp

import spack.cmd
import spack.config as config
import spack.fetch_strategy as fs
import spack.util.gpg
import spack.relocate as relocate
import spack.util.spack_yaml as syaml
import spack.mirror
import spack.util.url as url_util
import spack.util.web as web_util

from spack.spec import Spec
from spack.stage import Stage
from spack.util.gpg import Gpg
import spack.architecture as architecture

_build_cache_relative_path = 'build_cache'

BUILD_CACHE_INDEX_TEMPLATE = '''
<html>
<head>
  <title>{title}</title>
</head>
<body>
<ul>
{path_list}
</ul>
</body>
</html>
'''

BUILD_CACHE_INDEX_ENTRY_TEMPLATE = '  <li><a href="{path}">{path}</a></li>'


class NoOverwriteException(spack.error.SpackError):
    """
    Raised when a file exists and must be overwritten.
    """

    def __init__(self, file_path):
        err_msg = "\n%s\nexists\n" % file_path
        err_msg += "Use -f option to overwrite."
        super(NoOverwriteException, self).__init__(err_msg)


class NoGpgException(spack.error.SpackError):
    """
    Raised when gpg2 is not in PATH
    """

    def __init__(self, msg):
        super(NoGpgException, self).__init__(msg)


class NoKeyException(spack.error.SpackError):
    """
    Raised when gpg has no default key added.
    """

    def __init__(self, msg):
        super(NoKeyException, self).__init__(msg)


class PickKeyException(spack.error.SpackError):
    """
    Raised when multiple keys can be used to sign.
    """

    def __init__(self, keys):
        err_msg = "Multiple keys available for signing\n%s\n" % keys
        err_msg += "Use spack buildcache create -k <key hash> to pick a key."
        super(PickKeyException, self).__init__(err_msg)


class NoVerifyException(spack.error.SpackError):
    """
    Raised if file fails signature verification.
    """
    pass


class NoChecksumException(spack.error.SpackError):
    """
    Raised if file fails checksum verification.
    """
    pass


class NewLayoutException(spack.error.SpackError):
    """
    Raised if directory layout is different from buildcache.
    """

    def __init__(self, msg):
        super(NewLayoutException, self).__init__(msg)


def build_cache_relative_path():
    return _build_cache_relative_path


def build_cache_prefix(prefix):
    return os.path.join(prefix, build_cache_relative_path())


def buildinfo_file_name(prefix):
    """
    Filename of the binary package meta-data file
    """
    name = os.path.join(prefix, ".spack/binary_distribution")
    return name


def read_buildinfo_file(prefix):
    """
    Read buildinfo file
    """
    filename = buildinfo_file_name(prefix)
    with open(filename, 'r') as inputfile:
        content = inputfile.read()
        buildinfo = yaml.load(content)
    return buildinfo


def write_buildinfo_file(spec, workdir, rel=False):
    """
    Create a cache file containing information
    required for the relocation
    """
    prefix = spec.prefix
    text_to_relocate = []
    binary_to_relocate = []
    link_to_relocate = []
    blacklist = (".spack", "man")
    prefix_to_hash = dict()
    prefix_to_hash[str(spec.package.prefix)] = spec.dag_hash()
    deps = spack.build_environment.get_rpath_deps(spec.package)
    for d in deps:
        prefix_to_hash[str(d.prefix)] = d.dag_hash()
    # Do this at during tarball creation to save time when tarball unpacked.
    # Used by make_package_relative to determine binaries to change.
    for root, dirs, files in os.walk(prefix, topdown=True):
        dirs[:] = [d for d in dirs if d not in blacklist]
        for filename in files:
            path_name = os.path.join(root, filename)
            m_type, m_subtype = relocate.mime_type(path_name)
            if os.path.islink(path_name):
                link = os.readlink(path_name)
                if os.path.isabs(link):
                    # Relocate absolute links into the spack tree
                    if link.startswith(spack.store.layout.root):
                        rel_path_name = os.path.relpath(path_name, prefix)
                        link_to_relocate.append(rel_path_name)
                    else:
                        msg = 'Absolute link %s to %s ' % (path_name, link)
                        msg += 'outside of prefix %s ' % prefix
                        msg += 'should not be relocated.'
                        tty.warn(msg)

            if relocate.needs_binary_relocation(m_type, m_subtype):
                if not filename.endswith('.o'):
                    rel_path_name = os.path.relpath(path_name, prefix)
                    binary_to_relocate.append(rel_path_name)
            if relocate.needs_text_relocation(m_type, m_subtype):
                rel_path_name = os.path.relpath(path_name, prefix)
                text_to_relocate.append(rel_path_name)

    # Create buildinfo data and write it to disk
    buildinfo = {}
    buildinfo['relative_rpaths'] = rel
    buildinfo['buildpath'] = spack.store.layout.root
    buildinfo['spackprefix'] = spack.paths.prefix
    buildinfo['relative_prefix'] = os.path.relpath(
        prefix, spack.store.layout.root)
    buildinfo['relocate_textfiles'] = text_to_relocate
    buildinfo['relocate_binaries'] = binary_to_relocate
    buildinfo['relocate_links'] = link_to_relocate
    buildinfo['prefix_to_hash'] = prefix_to_hash
    filename = buildinfo_file_name(workdir)
    with open(filename, 'w') as outfile:
        outfile.write(syaml.dump(buildinfo, default_flow_style=True))


def tarball_directory_name(spec):
    """
    Return name of the tarball directory according to the convention
    <os>-<architecture>/<compiler>/<package>-<version>/
    """
    return "%s/%s/%s-%s" % (spec.architecture,
                            str(spec.compiler).replace("@", "-"),
                            spec.name, spec.version)


def tarball_name(spec, ext):
    """
    Return the name of the tarfile according to the convention
    <os>-<architecture>-<package>-<dag_hash><ext>
    """
    return "%s-%s-%s-%s-%s%s" % (spec.architecture,
                                 str(spec.compiler).replace("@", "-"),
                                 spec.name,
                                 spec.version,
                                 spec.dag_hash(),
                                 ext)


def tarball_path_name(spec, ext):
    """
    Return the full path+name for a given spec according to the convention
    <tarball_directory_name>/<tarball_name>
    """
    return os.path.join(tarball_directory_name(spec),
                        tarball_name(spec, ext))


def checksum_tarball(file):
    # calculate sha256 hash of tar file
    block_size = 65536
    hasher = hashlib.sha256()
    with open(file, 'rb') as tfile:
        buf = tfile.read(block_size)
        while len(buf) > 0:
            hasher.update(buf)
            buf = tfile.read(block_size)
    return hasher.hexdigest()


def sign_tarball(key, force, specfile_path):
    # Sign the packages if keys available
    if spack.util.gpg.Gpg.gpg() is None:
        raise NoGpgException(
            "gpg2 is not available in $PATH .\n"
            "Use spack install gnupg and spack load gnupg.")

    if key is None:
        keys = Gpg.signing_keys()
        if len(keys) == 1:
            key = keys[0]

        if len(keys) > 1:
            raise PickKeyException(str(keys))

        if len(keys) == 0:
            msg = "No default key available for signing.\n"
            msg += "Use spack gpg init and spack gpg create"
            msg += " to create a default key."
            raise NoKeyException(msg)

    if os.path.exists('%s.asc' % specfile_path):
        if force:
            os.remove('%s.asc' % specfile_path)
        else:
            raise NoOverwriteException('%s.asc' % specfile_path)

    Gpg.sign(key, specfile_path, '%s.asc' % specfile_path)


def generate_package_index(cache_prefix):
    """Create the build cache index page.

    Creates (or replaces) the "index.html" page at the location given in
    cache_prefix.  This page contains a link for each binary package (*.yaml)
    and public key (*.key) under cache_prefix.
    """
    tmpdir = tempfile.mkdtemp()
    try:
        index_html_path = os.path.join(tmpdir, 'index.html')
        file_list = (
            entry
            for entry in web_util.list_url(cache_prefix)
            if (entry.endswith('.yaml')
                or entry.endswith('.key')))

        with open(index_html_path, 'w') as f:
            f.write(BUILD_CACHE_INDEX_TEMPLATE.format(
                title='Spack Package Index',
                path_list='\n'.join(
                    BUILD_CACHE_INDEX_ENTRY_TEMPLATE.format(path=path)
                    for path in file_list)))

        web_util.push_to_url(
            index_html_path,
            url_util.join(cache_prefix, 'index.html'),
            keep_original=False,
            extra_args={'ContentType': 'text/html'})
    finally:
        shutil.rmtree(tmpdir)


def build_tarball(spec, outdir, force=False, rel=False, unsigned=False,
                  allow_root=False, key=None, regenerate_index=False):
    """
    Build a tarball from given spec and put it into the directory structure
    used at the mirror (following <tarball_directory_name>).
    """
    if not spec.concrete:
        raise ValueError('spec must be concrete to build tarball')

    # set up some paths
    tmpdir = tempfile.mkdtemp()
    cache_prefix = build_cache_prefix(tmpdir)

    tarfile_name = tarball_name(spec, '.tar.bz2')
    tarfile_dir = os.path.join(cache_prefix, tarball_directory_name(spec))
    tarfile_path = os.path.join(tarfile_dir, tarfile_name)
    spackfile_path = os.path.join(
        cache_prefix, tarball_path_name(spec, '.spack'))

    remote_spackfile_path = url_util.join(
        outdir, os.path.relpath(spackfile_path, tmpdir))

    mkdirp(tarfile_dir)
    if web_util.url_exists(remote_spackfile_path):
        if force:
            web_util.remove_url(remote_spackfile_path)
        else:
            raise NoOverwriteException(url_util.format(remote_spackfile_path))

    # need to copy the spec file so the build cache can be downloaded
    # without concretizing with the current spack packages
    # and preferences
    spec_file = os.path.join(spec.prefix, ".spack", "spec.yaml")
    specfile_name = tarball_name(spec, '.spec.yaml')
    specfile_path = os.path.realpath(
        os.path.join(cache_prefix, specfile_name))

    remote_specfile_path = url_util.join(
        outdir, os.path.relpath(specfile_path, os.path.realpath(tmpdir)))

    if web_util.url_exists(remote_specfile_path):
        if force:
            web_util.remove_url(remote_specfile_path)
        else:
            raise NoOverwriteException(url_util.format(remote_specfile_path))

    # make a copy of the install directory to work with
    workdir = os.path.join(tmpdir, spec.dag_hash())
    # install_tree copies hardlinks
    # create a temporary tarfile from prefix and exract it to workdir
    # tarfile preserves hardlinks
    temp_tarfile_name = tarball_name(spec, '.tar')
    temp_tarfile_path = os.path.join(tarfile_dir, temp_tarfile_name)
    with closing(tarfile.open(temp_tarfile_path, 'w')) as tar:
        tar.add(name='%s' % spec.prefix,
                arcname='.')
    with closing(tarfile.open(temp_tarfile_path, 'r')) as tar:
        tar.extractall(workdir)
    os.remove(temp_tarfile_path)

    # create info for later relocation and create tar
    write_buildinfo_file(spec, workdir, rel)

    # optionally make the paths in the binaries relative to each other
    # in the spack install tree before creating tarball
    if rel:
        try:
            make_package_relative(workdir, spec, allow_root)
        except Exception as e:
            shutil.rmtree(workdir)
            shutil.rmtree(tarfile_dir)
            shutil.rmtree(tmpdir)
            tty.die(e)
    else:
        try:
            check_package_relocatable(workdir, spec, allow_root)
        except Exception as e:
            shutil.rmtree(workdir)
            shutil.rmtree(tarfile_dir)
            shutil.rmtree(tmpdir)
            tty.die(e)

    # create compressed tarball of the install prefix
    with closing(tarfile.open(tarfile_path, 'w:bz2')) as tar:
        tar.add(name='%s' % workdir, arcname='.')
    # remove copy of install directory
    shutil.rmtree(workdir)

    # get the sha256 checksum of the tarball
    checksum = checksum_tarball(tarfile_path)

    # add sha256 checksum to spec.yaml
    with open(spec_file, 'r') as inputfile:
        content = inputfile.read()
        spec_dict = yaml.load(content)
    bchecksum = {}
    bchecksum['hash_algorithm'] = 'sha256'
    bchecksum['hash'] = checksum
    spec_dict['binary_cache_checksum'] = bchecksum
    # Add original install prefix relative to layout root to spec.yaml.
    # This will be used to determine is the directory layout has changed.
    buildinfo = {}
    buildinfo['relative_prefix'] = os.path.relpath(
        spec.prefix, spack.store.layout.root)
    buildinfo['relative_rpaths'] = rel
    spec_dict['buildinfo'] = buildinfo
    spec_dict['full_hash'] = spec.full_hash()

    tty.debug('The full_hash ({0}) of {1} will be written into {2}'.format(
        spec_dict['full_hash'],
        spec.name,
        url_util.format(remote_specfile_path)))
    tty.debug(spec.tree())

    with open(specfile_path, 'w') as outfile:
        outfile.write(syaml.dump(spec_dict))

    # sign the tarball and spec file with gpg
    if not unsigned:
        sign_tarball(key, force, specfile_path)
    # put tarball, spec and signature files in .spack archive
    with closing(tarfile.open(spackfile_path, 'w')) as tar:
        tar.add(name='%s' % tarfile_path, arcname='%s' % tarfile_name)
        tar.add(name='%s' % specfile_path, arcname='%s' % specfile_name)
        if not unsigned:
            tar.add(name='%s.asc' % specfile_path,
                    arcname='%s.asc' % specfile_name)

    # cleanup file moved to archive
    os.remove(tarfile_path)
    if not unsigned:
        os.remove('%s.asc' % specfile_path)

    web_util.push_to_url(
        spackfile_path, remote_spackfile_path, keep_original=False)
    web_util.push_to_url(
        specfile_path, remote_specfile_path, keep_original=False)

    try:
        # create an index.html for the build_cache directory so specs can be
        # found
        if regenerate_index:
            generate_package_index(url_util.join(
                outdir, os.path.relpath(cache_prefix, tmpdir)))
    finally:
        shutil.rmtree(tmpdir)

    return None


def download_tarball(spec):
    """
    Download binary tarball for given package into stage area
    Return True if successful
    """
    if not spack.mirror.MirrorCollection():
        tty.die("Please add a spack mirror to allow " +
                "download of pre-compiled packages.")

    tarball = tarball_path_name(spec, '.spack')

    for mirror in spack.mirror.MirrorCollection().values():
        url = url_util.join(
            mirror.fetch_url, _build_cache_relative_path, tarball)

        # stage the tarball into standard place
        stage = Stage(url, name="build_cache", keep=True)
        try:
            stage.fetch()
            return stage.save_filename
        except fs.FetchError:
            continue

    return None


def make_package_relative(workdir, spec, allow_root):
    """
    Change paths in binaries to relative paths. Change absolute symlinks
    to relative symlinks.
    """
    prefix = spec.prefix
    buildinfo = read_buildinfo_file(workdir)
    old_layout_root = buildinfo['buildpath']
    orig_path_names = list()
    cur_path_names = list()
    for filename in buildinfo['relocate_binaries']:
        orig_path_names.append(os.path.join(prefix, filename))
        cur_path_names.append(os.path.join(workdir, filename))
    if (spec.architecture.platform == 'darwin' or
        spec.architecture.platform == 'test' and
            platform.system().lower() == 'darwin'):
        relocate.make_macho_binaries_relative(cur_path_names, orig_path_names,
                                              old_layout_root)
    if (spec.architecture.platform == 'linux' or
        spec.architecture.platform == 'test' and
            platform.system().lower() == 'linux'):
        relocate.make_elf_binaries_relative(cur_path_names, orig_path_names,
                                            old_layout_root)
    relocate.check_files_relocatable(cur_path_names, allow_root)
    orig_path_names = list()
    cur_path_names = list()
    for linkname in buildinfo.get('relocate_links', []):
        orig_path_names.append(os.path.join(prefix, linkname))
        cur_path_names.append(os.path.join(workdir, linkname))
    relocate.make_link_relative(cur_path_names, orig_path_names)


def check_package_relocatable(workdir, spec, allow_root):
    """
    Check if package binaries are relocatable.
    Change links to placeholder links.
    """
    buildinfo = read_buildinfo_file(workdir)
    cur_path_names = list()
    for filename in buildinfo['relocate_binaries']:
        cur_path_names.append(os.path.join(workdir, filename))
    relocate.check_files_relocatable(cur_path_names, allow_root)


def relocate_package(spec, allow_root):
    """
    Relocate the given package
    """
    workdir = str(spec.prefix)
    buildinfo = read_buildinfo_file(workdir)
    new_layout_root = str(spack.store.layout.root)
    new_prefix = str(spec.prefix)
    new_spack_prefix = str(spack.paths.prefix)
    old_layout_root = str(buildinfo['buildpath'])
    old_spack_prefix = str(buildinfo.get('spackprefix'))
    old_rel_prefix = buildinfo.get('relative_prefix')
    old_prefix = os.path.join(old_layout_root, old_rel_prefix)
    rel = buildinfo.get('relative_rpaths')
    prefix_to_hash = buildinfo['prefix_to_hash']
    hash_to_prefix = dict()
    hash_to_prefix[spec.format('{hash}')] = str(spec.package.prefix)
    new_deps = spack.build_environment.get_rpath_deps(spec.package)
    for d in new_deps:
        hash_to_prefix[d.format('{hash}')] = str(d.prefix)
    prefix_to_prefix = dict()
    for orig_prefix, hash in prefix_to_hash.items():
        prefix_to_prefix[orig_prefix] = hash_to_prefix.get(hash, None)

    tty.debug("Relocating package from",
              "%s to %s." % (old_layout_root, new_layout_root))

<<<<<<< HEAD
    # Relocate links making them relative to the new install prefix
    link_names = [linkname
                  for linkname in buildinfo.get('relocate_links', [])]
    relocate.relocate_links(link_names, old_layout_root, new_layout_root,
                            old_prefix, spec.prefix, prefix_to_prefix)

=======
>>>>>>> 237a84f5
    def is_backup_file(file):
        return file.endswith('~')

    # Text files containing the prefix text
    text_names = list()
    for filename in buildinfo['relocate_textfiles']:
        text_name = os.path.join(workdir, filename)
        # Don't add backup files generated by filter_file during install step.
        if not is_backup_file(text_name):
            text_names.append(text_name)

<<<<<<< HEAD
# If we are installing back to the same location don't replace text
=======
# If we are installing back to the same location don't replace anything
>>>>>>> 237a84f5
    if old_layout_root != new_layout_root:
        paths_to_relocate = [old_layout_root, old_prefix,
                             old_spack_prefix]
        paths_to_relocate.extend(prefix_to_prefix.keys())
        files_to_relocate = list(filter(
            lambda pathname: not relocate.file_is_relocatable(
                pathname, paths_to_relocate=paths_to_relocate),
            map(lambda filename: os.path.join(workdir, filename),
                buildinfo['relocate_binaries'])))

<<<<<<< HEAD
# If the buildcache was not created with relativized rpaths
# and not installing into the old_prefix do the
# the relocation of path in binaries
        if not rel and new_prefix != old_prefix:
=======
        # If the buildcache was not created with relativized rpaths
        # do the relocation of path in binaries
        if not rel:
>>>>>>> 237a84f5
            if (spec.architecture.platform == 'darwin' or
                spec.architecture.platform == 'test' and
                    platform.system().lower() == 'darwin'):
                relocate.relocate_macho_binaries(files_to_relocate,
                                                 old_layout_root,
                                                 prefix_to_prefix)
            if (spec.architecture.platform == 'linux' or
                spec.architecture.platform == 'test' and
                    platform.system().lower() == 'linux'):
                relocate.relocate_elf_binaries(files_to_relocate,
                                               prefix_to_prefix)
<<<<<<< HEAD

    # For all buildcaches:

    # relocate the install prefixes in text files including dependencies
=======
        # Relocate links to the new install prefix
            link_names = [linkname
                          for linkname in buildinfo.get('relocate_links', [])]
            relocate.relocate_links(link_names,
                                    old_layout_root,
                                    new_layout_root,
                                    old_prefix,
                                    spec.prefix,
                                    prefix_to_prefix)

    # For all buildcaches
        # relocate the install prefixes in text files including dependencies
>>>>>>> 237a84f5
        relocate.relocate_text(text_names,
                               old_layout_root, new_layout_root,
                               old_prefix, new_prefix,
                               old_spack_prefix,
                               new_spack_prefix,
                               prefix_to_prefix)

<<<<<<< HEAD
    # relocate the install prefixes in binary files including dependencies
=======
        # relocate the install prefixes in binary files including dependencies
>>>>>>> 237a84f5
        relocate.relocate_text_bin(files_to_relocate,
                                   old_layout_root, new_layout_root,
                                   old_prefix, new_prefix,
                                   old_spack_prefix,
                                   new_spack_prefix,
                                   prefix_to_prefix)


def extract_tarball(spec, filename, allow_root=False, unsigned=False,
                    force=False):
    """
    extract binary tarball for given package into install area
    """
    if os.path.exists(spec.prefix):
        if force:
            shutil.rmtree(spec.prefix)
        else:
            raise NoOverwriteException(str(spec.prefix))

    tmpdir = tempfile.mkdtemp()
    stagepath = os.path.dirname(filename)
    spackfile_name = tarball_name(spec, '.spack')
    spackfile_path = os.path.join(stagepath, spackfile_name)
    tarfile_name = tarball_name(spec, '.tar.bz2')
    tarfile_path = os.path.join(tmpdir, tarfile_name)
    specfile_name = tarball_name(spec, '.spec.yaml')
    specfile_path = os.path.join(tmpdir, specfile_name)

    with closing(tarfile.open(spackfile_path, 'r')) as tar:
        tar.extractall(tmpdir)
    # older buildcache tarfiles use gzip compression
    if not os.path.exists(tarfile_path):
        tarfile_name = tarball_name(spec, '.tar.gz')
        tarfile_path = os.path.join(tmpdir, tarfile_name)
    if not unsigned:
        if os.path.exists('%s.asc' % specfile_path):
            try:
                suppress = config.get('config:suppress_gpg_warnings', False)
                Gpg.verify('%s.asc' % specfile_path, specfile_path, suppress)
            except Exception as e:
                shutil.rmtree(tmpdir)
                raise e
        else:
            shutil.rmtree(tmpdir)
            raise NoVerifyException(
                "Package spec file failed signature verification.\n"
                "Use spack buildcache keys to download "
                "and install a key for verification from the mirror.")
    # get the sha256 checksum of the tarball
    checksum = checksum_tarball(tarfile_path)

    # get the sha256 checksum recorded at creation
    spec_dict = {}
    with open(specfile_path, 'r') as inputfile:
        content = inputfile.read()
        spec_dict = syaml.load(content)
    bchecksum = spec_dict['binary_cache_checksum']

    # if the checksums don't match don't install
    if bchecksum['hash'] != checksum:
        shutil.rmtree(tmpdir)
        raise NoChecksumException(
            "Package tarball failed checksum verification.\n"
            "It cannot be installed.")

    new_relative_prefix = str(os.path.relpath(spec.prefix,
                                              spack.store.layout.root))
    # if the original relative prefix is in the spec file use it
    buildinfo = spec_dict.get('buildinfo', {})
    old_relative_prefix = buildinfo.get('relative_prefix', new_relative_prefix)
    rel = buildinfo.get('relative_rpaths')
    # if the original relative prefix and new relative prefix differ the
    # directory layout has changed and the  buildcache cannot be installed
    # if it was created with relative rpaths
    info = 'old relative prefix %s\nnew relative prefix %s\nrelative rpaths %s'
    tty.debug(info %
              (old_relative_prefix, new_relative_prefix, rel))
    if (old_relative_prefix != new_relative_prefix and (rel)):
        shutil.rmtree(tmpdir)
        msg = "Package tarball was created from an install "
        msg += "prefix with a different directory layout. "
        msg += "It cannot be relocated because it "
        msg += "uses relative rpaths."
        raise NewLayoutException(msg)

    # extract the tarball into new install prefix
    with closing(tarfile.open(tarfile_path, 'r')) as tar:
<<<<<<< HEAD
        tar.extractall(path=tmpdir)
    # get the parent directory of the file .spack/binary_distribution
    # this should the directory unpacked from the tarball whose
    # name is unknown because the prefix naming is unknown
    bindist_file = glob.glob('%s/*/.spack/binary_distribution' % tmpdir)[0]
    workdir = re.sub('/.spack/binary_distribution$', '', bindist_file)
    tty.debug('workdir %s' % workdir)
    # install_tree copies hardlinks
    # create a temporary tarfile from prefix and exract it to workdir
    # tarfile preserves hardlinks
    temp_tarfile_name = tarball_name(spec, '.tar')
    temp_tarfile_path = os.path.join(tmpdir, temp_tarfile_name)
    with closing(tarfile.open(temp_tarfile_path, 'w')) as tar:
        tar.add(name='%s' % workdir,
                arcname='.')
    with closing(tarfile.open(temp_tarfile_path, 'r')) as tar:
        tar.extractall(spec.prefix)
    os.remove(temp_tarfile_path)
=======
        tar.extractall(path=spec.prefix)
>>>>>>> 237a84f5

    # cleanup
    os.remove(tarfile_path)
    os.remove(specfile_path)

    try:
        relocate_package(spec, allow_root)
    except Exception as e:
        shutil.rmtree(spec.prefix)
        raise e
    else:
        manifest_file = os.path.join(spec.prefix,
                                     spack.store.layout.metadata_dir,
                                     spack.store.layout.manifest_file_name)
        if not os.path.exists(manifest_file):
            spec_id = spec.format('{name}/{hash:7}')
            tty.warn('No manifest file in tarball for spec %s' % spec_id)
    finally:
        shutil.rmtree(tmpdir)
        if os.path.exists(filename):
            os.remove(filename)


# Internal cache for downloaded specs
_cached_specs = set()


def try_download_specs(urls=None, force=False):
    '''
    Try to download the urls and cache them
    '''
    global _cached_specs
    if urls is None:
        return {}
    for link in urls:
        with Stage(link, name="build_cache", keep=True) as stage:
            if force and os.path.exists(stage.save_filename):
                os.remove(stage.save_filename)
            if not os.path.exists(stage.save_filename):
                try:
                    stage.fetch()
                except fs.FetchError:
                    continue
            with open(stage.save_filename, 'r') as f:
                # read the spec from the build cache file. All specs
                # in build caches are concrete (as they are built) so
                # we need to mark this spec concrete on read-in.
                spec = Spec.from_yaml(f)
                spec._mark_concrete()
                _cached_specs.add(spec)

    return _cached_specs


def get_spec(spec=None, force=False):
    """
    Check if spec.yaml exists on mirrors and return it if it does
    """
    global _cached_specs
    urls = set()
    if spec is None:
        return {}
    specfile_name = tarball_name(spec, '.spec.yaml')

    if not spack.mirror.MirrorCollection():
        tty.debug("No Spack mirrors are currently configured")
        return {}

    if _cached_specs and spec in _cached_specs:
        return _cached_specs

    for mirror in spack.mirror.MirrorCollection().values():
        fetch_url_build_cache = url_util.join(
            mirror.fetch_url, _build_cache_relative_path)

        mirror_dir = url_util.local_file_path(fetch_url_build_cache)
        if mirror_dir:
            tty.msg("Finding buildcaches in %s" % mirror_dir)
            link = url_util.join(fetch_url_build_cache, specfile_name)
            urls.add(link)

        else:
            tty.msg("Finding buildcaches at %s" %
                    url_util.format(fetch_url_build_cache))
            link = url_util.join(fetch_url_build_cache, specfile_name)
            urls.add(link)

    return try_download_specs(urls=urls, force=force)


def get_specs(force=False, allarch=False):
    """
    Get spec.yaml's for build caches available on mirror
    """
    arch = architecture.Arch(architecture.platform(),
                             'default_os', 'default_target')
    arch_pattern = ('([^-]*-[^-]*-[^-]*)')
    if not allarch:
        arch_pattern = '(%s-%s-[^-]*)' % (arch.platform, arch.os)

    regex_pattern = '%s(.*)(spec.yaml$)' % (arch_pattern)
    arch_re = re.compile(regex_pattern)

    if not spack.mirror.MirrorCollection():
        tty.debug("No Spack mirrors are currently configured")
        return {}

    urls = set()
    for mirror in spack.mirror.MirrorCollection().values():
        fetch_url_build_cache = url_util.join(
            mirror.fetch_url, _build_cache_relative_path)

        mirror_dir = url_util.local_file_path(fetch_url_build_cache)
        if mirror_dir:
            tty.msg("Finding buildcaches in %s" % mirror_dir)
            if os.path.exists(mirror_dir):
                files = os.listdir(mirror_dir)
                for file in files:
                    m = arch_re.search(file)
                    if m:
                        link = url_util.join(fetch_url_build_cache, file)
                        urls.add(link)
        else:
            tty.msg("Finding buildcaches at %s" %
                    url_util.format(fetch_url_build_cache))
            p, links = web_util.spider(
                url_util.join(fetch_url_build_cache, 'index.html'))
            for link in links:
                m = arch_re.search(link)
                if m:
                    urls.add(link)

    return try_download_specs(urls=urls, force=force)


def get_keys(install=False, trust=False, force=False):
    """
    Get pgp public keys available on mirror
    """
    if not spack.mirror.MirrorCollection():
        tty.die("Please add a spack mirror to allow " +
                "download of build caches.")

    keys = set()

    for mirror in spack.mirror.MirrorCollection().values():
        fetch_url_build_cache = url_util.join(
            mirror.fetch_url, _build_cache_relative_path)

        mirror_dir = url_util.local_file_path(fetch_url_build_cache)
        if mirror_dir:
            tty.msg("Finding public keys in %s" % mirror_dir)
            files = os.listdir(str(mirror_dir))
            for file in files:
                if re.search(r'\.key', file):
                    link = url_util.join(fetch_url_build_cache, file)
                    keys.add(link)
        else:
            tty.msg("Finding public keys at %s" %
                    url_util.format(fetch_url_build_cache))
            p, links = web_util.spider(fetch_url_build_cache, depth=1)

            for link in links:
                if re.search(r'\.key', link):
                    keys.add(link)

        for link in keys:
            with Stage(link, name="build_cache", keep=True) as stage:
                if os.path.exists(stage.save_filename) and force:
                    os.remove(stage.save_filename)
                if not os.path.exists(stage.save_filename):
                    try:
                        stage.fetch()
                    except fs.FetchError:
                        continue
            tty.msg('Found key %s' % link)
            if install:
                if trust:
                    Gpg.trust(stage.save_filename)
                    tty.msg('Added this key to trusted keys.')
                else:
                    tty.msg('Will not add this key to trusted keys.'
                            'Use -t to install all downloaded keys')


def needs_rebuild(spec, mirror_url, rebuild_on_errors=False):
    if not spec.concrete:
        raise ValueError('spec must be concrete to check against mirror')

    pkg_name = spec.name
    pkg_version = spec.version

    pkg_hash = spec.dag_hash()
    pkg_full_hash = spec.full_hash()

    tty.debug('Checking {0}-{1}, dag_hash = {2}, full_hash = {3}'.format(
        pkg_name, pkg_version, pkg_hash, pkg_full_hash))
    tty.debug(spec.tree())

    # Try to retrieve the .spec.yaml directly, based on the known
    # format of the name, in order to determine if the package
    # needs to be rebuilt.
    cache_prefix = build_cache_prefix(mirror_url)
    spec_yaml_file_name = tarball_name(spec, '.spec.yaml')
    file_path = os.path.join(cache_prefix, spec_yaml_file_name)

    result_of_error = 'Package ({0}) will {1}be rebuilt'.format(
        spec.short_spec, '' if rebuild_on_errors else 'not ')

    try:
        _, _, yaml_file = web_util.read_from_url(file_path)
        yaml_contents = codecs.getreader('utf-8')(yaml_file).read()
    except (URLError, web_util.SpackWebError) as url_err:
        err_msg = [
            'Unable to determine whether {0} needs rebuilding,',
            ' caught exception attempting to read from {1}.',
        ]
        tty.error(''.join(err_msg).format(spec.short_spec, file_path))
        tty.debug(url_err)
        tty.warn(result_of_error)
        return rebuild_on_errors

    if not yaml_contents:
        tty.error('Reading {0} returned nothing'.format(file_path))
        tty.warn(result_of_error)
        return rebuild_on_errors

    spec_yaml = syaml.load(yaml_contents)

    # If either the full_hash didn't exist in the .spec.yaml file, or it
    # did, but didn't match the one we computed locally, then we should
    # just rebuild.  This can be simplified once the dag_hash and the
    # full_hash become the same thing.
    if ('full_hash' not in spec_yaml or
            spec_yaml['full_hash'] != pkg_full_hash):
        if 'full_hash' in spec_yaml:
            reason = 'hash mismatch, remote = {0}, local = {1}'.format(
                spec_yaml['full_hash'], pkg_full_hash)
        else:
            reason = 'full_hash was missing from remote spec.yaml'
        tty.msg('Rebuilding {0}, reason: {1}'.format(
            spec.short_spec, reason))
        tty.msg(spec.tree())
        return True

    return False


def check_specs_against_mirrors(mirrors, specs, output_file=None,
                                rebuild_on_errors=False):
    """Check all the given specs against buildcaches on the given mirrors and
    determine if any of the specs need to be rebuilt.  Reasons for needing to
    rebuild include binary cache for spec isn't present on a mirror, or it is
    present but the full_hash has changed since last time spec was built.

    Arguments:
        mirrors (dict): Mirrors to check against
        specs (iterable): Specs to check against mirrors
        output_file (string): Path to output file to be written.  If provided,
            mirrors with missing or out-of-date specs will be formatted as a
            JSON object and written to this file.
        rebuild_on_errors (boolean): Treat any errors encountered while
            checking specs as a signal to rebuild package.

    Returns: 1 if any spec was out-of-date on any mirror, 0 otherwise.

    """
    rebuilds = {}
    for mirror in spack.mirror.MirrorCollection(mirrors).values():
        tty.msg('Checking for built specs at %s' % mirror.fetch_url)

        rebuild_list = []

        for spec in specs:
            if needs_rebuild(spec, mirror.fetch_url, rebuild_on_errors):
                rebuild_list.append({
                    'short_spec': spec.short_spec,
                    'hash': spec.dag_hash()
                })

        if rebuild_list:
            rebuilds[mirror.fetch_url] = {
                'mirrorName': mirror.name,
                'mirrorUrl': mirror.fetch_url,
                'rebuildSpecs': rebuild_list
            }

    if output_file:
        with open(output_file, 'w') as outf:
            outf.write(json.dumps(rebuilds))

    return 1 if rebuilds else 0


def _download_buildcache_entry(mirror_root, descriptions):
    for description in descriptions:
        description_url = os.path.join(mirror_root, description['url'])
        path = description['path']
        fail_if_missing = description['required']

        mkdirp(path)

        stage = Stage(
            description_url, name="build_cache", path=path, keep=True)

        try:
            stage.fetch()
        except fs.FetchError as e:
            tty.debug(e)
            if fail_if_missing:
                tty.error('Failed to download required url {0}'.format(
                    description_url))
                return False

    return True


def download_buildcache_entry(file_descriptions, mirror_url=None):
    if not mirror_url and not spack.mirror.MirrorCollection():
        tty.die("Please provide or add a spack mirror to allow " +
                "download of buildcache entries.")

    if mirror_url:
        mirror_root = os.path.join(
            mirror_url, _build_cache_relative_path)
        return _download_buildcache_entry(mirror_root, file_descriptions)

    for mirror in spack.mirror.MirrorCollection().values():
        mirror_root = os.path.join(
            mirror.fetch_url,
            _build_cache_relative_path)

        if _download_buildcache_entry(mirror_root, file_descriptions):
            return True
        else:
            continue

    return False<|MERGE_RESOLUTION|>--- conflicted
+++ resolved
@@ -10,10 +10,7 @@
 import shutil
 import tempfile
 import hashlib
-<<<<<<< HEAD
 import glob
-=======
->>>>>>> 237a84f5
 import platform
 
 from contextlib import closing
@@ -361,7 +358,7 @@
             raise NoOverwriteException(url_util.format(remote_specfile_path))
 
     # make a copy of the install directory to work with
-    workdir = os.path.join(tmpdir, spec.dag_hash())
+    workdir = os.path.join(tmpdir, os.path.basename(spec.prefix))
     # install_tree copies hardlinks
     # create a temporary tarfile from prefix and exract it to workdir
     # tarfile preserves hardlinks
@@ -398,7 +395,8 @@
 
     # create compressed tarball of the install prefix
     with closing(tarfile.open(tarfile_path, 'w:bz2')) as tar:
-        tar.add(name='%s' % workdir, arcname='.')
+        tar.add(name='%s' % workdir,
+                arcname='%s' % os.path.basename(spec.prefix))
     # remove copy of install directory
     shutil.rmtree(workdir)
 
@@ -436,8 +434,8 @@
         sign_tarball(key, force, specfile_path)
     # put tarball, spec and signature files in .spack archive
     with closing(tarfile.open(spackfile_path, 'w')) as tar:
-        tar.add(name='%s' % tarfile_path, arcname='%s' % tarfile_name)
-        tar.add(name='%s' % specfile_path, arcname='%s' % specfile_name)
+        tar.add(name=tarfile_path, arcname='%s' % tarfile_name)
+        tar.add(name=specfile_path, arcname='%s' % specfile_name)
         if not unsigned:
             tar.add(name='%s.asc' % specfile_path,
                     arcname='%s.asc' % specfile_name)
@@ -561,15 +559,6 @@
     tty.debug("Relocating package from",
               "%s to %s." % (old_layout_root, new_layout_root))
 
-<<<<<<< HEAD
-    # Relocate links making them relative to the new install prefix
-    link_names = [linkname
-                  for linkname in buildinfo.get('relocate_links', [])]
-    relocate.relocate_links(link_names, old_layout_root, new_layout_root,
-                            old_prefix, spec.prefix, prefix_to_prefix)
-
-=======
->>>>>>> 237a84f5
     def is_backup_file(file):
         return file.endswith('~')
 
@@ -581,11 +570,7 @@
         if not is_backup_file(text_name):
             text_names.append(text_name)
 
-<<<<<<< HEAD
-# If we are installing back to the same location don't replace text
-=======
 # If we are installing back to the same location don't replace anything
->>>>>>> 237a84f5
     if old_layout_root != new_layout_root:
         paths_to_relocate = [old_layout_root, old_prefix,
                              old_spack_prefix]
@@ -596,16 +581,9 @@
             map(lambda filename: os.path.join(workdir, filename),
                 buildinfo['relocate_binaries'])))
 
-<<<<<<< HEAD
-# If the buildcache was not created with relativized rpaths
-# and not installing into the old_prefix do the
-# the relocation of path in binaries
-        if not rel and new_prefix != old_prefix:
-=======
         # If the buildcache was not created with relativized rpaths
         # do the relocation of path in binaries
         if not rel:
->>>>>>> 237a84f5
             if (spec.architecture.platform == 'darwin' or
                 spec.architecture.platform == 'test' and
                     platform.system().lower() == 'darwin'):
@@ -617,12 +595,6 @@
                     platform.system().lower() == 'linux'):
                 relocate.relocate_elf_binaries(files_to_relocate,
                                                prefix_to_prefix)
-<<<<<<< HEAD
-
-    # For all buildcaches:
-
-    # relocate the install prefixes in text files including dependencies
-=======
         # Relocate links to the new install prefix
             link_names = [linkname
                           for linkname in buildinfo.get('relocate_links', [])]
@@ -635,7 +607,6 @@
 
     # For all buildcaches
         # relocate the install prefixes in text files including dependencies
->>>>>>> 237a84f5
         relocate.relocate_text(text_names,
                                old_layout_root, new_layout_root,
                                old_prefix, new_prefix,
@@ -643,11 +614,7 @@
                                new_spack_prefix,
                                prefix_to_prefix)
 
-<<<<<<< HEAD
-    # relocate the install prefixes in binary files including dependencies
-=======
         # relocate the install prefixes in binary files including dependencies
->>>>>>> 237a84f5
         relocate.relocate_text_bin(files_to_relocate,
                                    old_layout_root, new_layout_root,
                                    old_prefix, new_prefix,
@@ -733,9 +700,8 @@
         msg += "uses relative rpaths."
         raise NewLayoutException(msg)
 
-    # extract the tarball into new install prefix
+    # extract the tarball in a temp directory
     with closing(tarfile.open(tarfile_path, 'r')) as tar:
-<<<<<<< HEAD
         tar.extractall(path=tmpdir)
     # get the parent directory of the file .spack/binary_distribution
     # this should the directory unpacked from the tarball whose
@@ -754,9 +720,6 @@
     with closing(tarfile.open(temp_tarfile_path, 'r')) as tar:
         tar.extractall(spec.prefix)
     os.remove(temp_tarfile_path)
-=======
-        tar.extractall(path=spec.prefix)
->>>>>>> 237a84f5
 
     # cleanup
     os.remove(tarfile_path)

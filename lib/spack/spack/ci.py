# Copyright 2013-2020 Lawrence Livermore National Security, LLC and other
# Spack Project Developers. See the top-level COPYRIGHT file for details.
#
# SPDX-License-Identifier: (Apache-2.0 OR MIT)

import base64
import datetime
import json
import os
import re
import shutil
import tempfile
import zlib

from six import iteritems
from six.moves.urllib.error import HTTPError, URLError
from six.moves.urllib.parse import urlencode
from six.moves.urllib.request import build_opener, HTTPHandler, Request

import llnl.util.tty as tty

import spack
import spack.binary_distribution as bindist
import spack.cmd.buildcache as buildcache
import spack.compilers as compilers
import spack.config as cfg
import spack.environment as ev
from spack.error import SpackError
import spack.hash_types as ht
from spack.main import SpackCommand
import spack.repo
from spack.spec import Spec
import spack.util.spack_yaml as syaml
import spack.util.web as web_util


JOB_RETRY_CONDITIONS = [
    'always',
]

spack_gpg = SpackCommand('gpg')
spack_compiler = SpackCommand('compiler')

runner_var_regex = re.compile('\\$env:(.+)$')


class TemporaryDirectory(object):
    def __init__(self):
        self.temporary_directory = tempfile.mkdtemp()

    def __enter__(self):
        return self.temporary_directory

    def __exit__(self, exc_type, exc_value, exc_traceback):
        shutil.rmtree(self.temporary_directory)
        return False


def _create_buildgroup(opener, headers, url, project, group_name, group_type):
    data = {
        "newbuildgroup": group_name,
        "project": project,
        "type": group_type
    }

    enc_data = json.dumps(data).encode('utf-8')

    request = Request(url, data=enc_data, headers=headers)

    response = opener.open(request)
    response_code = response.getcode()

    if response_code != 200 and response_code != 201:
        msg = 'Creating buildgroup failed (response code = {0}'.format(
            response_code)
        raise SpackError(msg)

    response_text = response.read()
    response_json = json.loads(response_text)
    build_group_id = response_json['id']

    return build_group_id


def populate_buildgroup(job_names, group_name, project, site,
                        credentials, cdash_url):
    url = "{0}/api/v1/buildgroup.php".format(cdash_url)

    headers = {
        'Authorization': 'Bearer {0}'.format(credentials),
        'Content-Type': 'application/json',
    }

    opener = build_opener(HTTPHandler)

    parent_group_id = _create_buildgroup(
        opener, headers, url, project, group_name, 'Daily')
    group_id = _create_buildgroup(
        opener, headers, url, project, 'Latest {0}'.format(group_name),
        'Latest')

    if not parent_group_id or not group_id:
        msg = 'Failed to create or retrieve buildgroups for {0}'.format(
            group_name)
        raise SpackError(msg)

    data = {
        'project': project,
        'buildgroupid': group_id,
        'dynamiclist': [{
            'match': name,
            'parentgroupid': parent_group_id,
            'site': site
        } for name in job_names]
    }

    enc_data = json.dumps(data).encode('utf-8')

    request = Request(url, data=enc_data, headers=headers)
    request.get_method = lambda: 'PUT'

    response = opener.open(request)
    response_code = response.getcode()

    if response_code != 200:
        msg = 'Error response code ({0}) in populate_buildgroup'.format(
            response_code)
        raise SpackError(msg)


def is_main_phase(phase_name):
    return True if phase_name == 'specs' else False


def get_job_name(phase, strip_compiler, spec, osarch, build_group):
    item_idx = 0
    format_str = ''
    format_args = []

    if phase:
        format_str += '({{{0}}})'.format(item_idx)
        format_args.append(phase)
        item_idx += 1

    format_str += ' {{{0}}}'.format(item_idx)
    format_args.append(spec.name)
    item_idx += 1

    format_str += '/{{{0}}}'.format(item_idx)
    format_args.append(spec.dag_hash(7))
    item_idx += 1

    format_str += ' {{{0}}}'.format(item_idx)
    format_args.append(spec.version)
    item_idx += 1

    if is_main_phase(phase) is True or strip_compiler is False:
        format_str += ' {{{0}}}'.format(item_idx)
        format_args.append(spec.compiler)
        item_idx += 1

    format_str += ' {{{0}}}'.format(item_idx)
    format_args.append(osarch)
    item_idx += 1

    if build_group:
        format_str += ' {{{0}}}'.format(item_idx)
        format_args.append(build_group)
        item_idx += 1

    return format_str.format(*format_args)


def get_cdash_build_name(spec, build_group):
    return '{0}@{1}%{2} arch={3} ({4})'.format(
        spec.name, spec.version, spec.compiler, spec.architecture, build_group)


def get_spec_string(spec):
    format_elements = [
        '{name}{@version}',
        '{%compiler}',
    ]

    if spec.architecture:
        format_elements.append(' {arch=architecture}')

    return spec.format(''.join(format_elements))


def format_root_spec(spec, main_phase, strip_compiler):
    if main_phase is False and strip_compiler is True:
        return '{0}@{1} arch={2}'.format(
            spec.name, spec.version, spec.architecture)
    else:
        spec_yaml = spec.to_yaml(hash=ht.build_hash).encode('utf-8')
        return str(base64.b64encode(zlib.compress(spec_yaml)).decode('utf-8'))
        # return '{0}@{1}%{2} arch={3}'.format(
        #     spec.name, spec.version, spec.compiler, spec.architecture)


def spec_deps_key_label(s):
    return s.dag_hash(), "%s/%s" % (s.name, s.dag_hash(7))


def _add_dependency(spec_label, dep_label, deps):
    if spec_label == dep_label:
        return
    if spec_label not in deps:
        deps[spec_label] = set()
    deps[spec_label].add(dep_label)


def get_spec_dependencies(specs, deps, spec_labels):
    spec_deps_obj = compute_spec_deps(specs)

    if spec_deps_obj:
        dependencies = spec_deps_obj['dependencies']
        specs = spec_deps_obj['specs']

        for entry in specs:
            spec_labels[entry['label']] = {
                'spec': Spec(entry['spec']),
                'rootSpec': entry['root_spec'],
            }

        for entry in dependencies:
            _add_dependency(entry['spec'], entry['depends'], deps)


def stage_spec_jobs(specs):
    """Take a set of release specs and generate a list of "stages", where the
        jobs in any stage are dependent only on jobs in previous stages.  This
        allows us to maximize build parallelism within the gitlab-ci framework.

    Arguments:
        specs (Iterable): Specs to build

    Returns: A tuple of information objects describing the specs, dependencies
        and stages:

        spec_labels: A dictionary mapping the spec labels which are made of
            (pkg-name/hash-prefix), to objects containing "rootSpec" and "spec"
            keys.  The root spec is the spec of which this spec is a dependency
            and the spec is the formatted spec string for this spec.

        deps: A dictionary where the keys should also have appeared as keys in
            the spec_labels dictionary, and the values are the set of
            dependencies for that spec.

        stages: An ordered list of sets, each of which contains all the jobs to
            built in that stage.  The jobs are expressed in the same format as
            the keys in the spec_labels and deps objects.

    """

    # The convenience method below, "remove_satisfied_deps()", does not modify
    # the "deps" parameter.  Instead, it returns a new dictionary where only
    # dependencies which have not yet been satisfied are included in the
    # return value.
    def remove_satisfied_deps(deps, satisfied_list):
        new_deps = {}

        for key, value in iteritems(deps):
            new_value = set([v for v in value if v not in satisfied_list])
            if new_value:
                new_deps[key] = new_value

        return new_deps

    deps = {}
    spec_labels = {}

    get_spec_dependencies(specs, deps, spec_labels)

    # Save the original deps, as we need to return them at the end of the
    # function.  In the while loop below, the "dependencies" variable is
    # overwritten rather than being modified each time through the loop,
    # thus preserving the original value of "deps" saved here.
    dependencies = deps
    unstaged = set(spec_labels.keys())
    stages = []

    while dependencies:
        dependents = set(dependencies.keys())
        next_stage = unstaged.difference(dependents)
        stages.append(next_stage)
        unstaged.difference_update(next_stage)
        # Note that "dependencies" is a dictionary mapping each dependent
        # package to the set of not-yet-handled dependencies.  The final step
        # below removes all the dependencies that are handled by this stage.
        dependencies = remove_satisfied_deps(dependencies, next_stage)

    if unstaged:
        stages.append(unstaged.copy())

    return spec_labels, deps, stages


def print_staging_summary(spec_labels, dependencies, stages):
    if not stages:
        return

    tty.msg('  Staging summary:')
    stage_index = 0
    for stage in stages:
        tty.msg('    stage {0} ({1} jobs):'.format(stage_index, len(stage)))

        for job in sorted(stage):
            s = spec_labels[job]['spec']
            tty.msg('      {0} -> {1}'.format(job, get_spec_string(s)))

        stage_index += 1


def compute_spec_deps(spec_list):
    """
    Computes all the dependencies for the spec(s) and generates a JSON
    object which provides both a list of unique spec names as well as a
    comprehensive list of all the edges in the dependency graph.  For
    example, given a single spec like 'readline@7.0', this function
    generates the following JSON object:

    .. code-block:: JSON

       {
           "dependencies": [
               {
                   "depends": "readline/ip6aiun",
                   "spec": "readline/ip6aiun"
               },
               {
                   "depends": "ncurses/y43rifz",
                   "spec": "readline/ip6aiun"
               },
               {
                   "depends": "ncurses/y43rifz",
                   "spec": "readline/ip6aiun"
               },
               {
                   "depends": "pkgconf/eg355zb",
                   "spec": "ncurses/y43rifz"
               },
               {
                   "depends": "pkgconf/eg355zb",
                   "spec": "readline/ip6aiun"
               }
           ],
           "specs": [
               {
                 "root_spec": "readline@7.0%clang@9.1.0-apple arch=darwin-...",
                 "spec": "readline@7.0%clang@9.1.0-apple arch=darwin-highs...",
                 "label": "readline/ip6aiun"
               },
               {
                 "root_spec": "readline@7.0%clang@9.1.0-apple arch=darwin-...",
                 "spec": "ncurses@6.1%clang@9.1.0-apple arch=darwin-highsi...",
                 "label": "ncurses/y43rifz"
               },
               {
                 "root_spec": "readline@7.0%clang@9.1.0-apple arch=darwin-...",
                 "spec": "pkgconf@1.5.4%clang@9.1.0-apple arch=darwin-high...",
                 "label": "pkgconf/eg355zb"
               }
           ]
       }

    """
    spec_labels = {}

    specs = []
    dependencies = []

    def append_dep(s, d):
        dependencies.append({
            'spec': s,
            'depends': d,
        })

    for spec in spec_list:
        spec.concretize()

        # root_spec = get_spec_string(spec)
        root_spec = spec

        rkey, rlabel = spec_deps_key_label(spec)

        for s in spec.traverse(deptype=all):
            if s.external:
                tty.msg('Will not stage external pkg: {0}'.format(s))
                continue

            skey, slabel = spec_deps_key_label(s)
            spec_labels[slabel] = {
                'spec': get_spec_string(s),
                'root': root_spec,
            }
            append_dep(rlabel, slabel)

            for d in s.dependencies(deptype=all):
                dkey, dlabel = spec_deps_key_label(d)
                if d.external:
                    tty.msg('Will not stage external dep: {0}'.format(d))
                    continue

                append_dep(slabel, dlabel)

    for spec_label, spec_holder in spec_labels.items():
        specs.append({
            'label': spec_label,
            'spec': spec_holder['spec'],
            'root_spec': spec_holder['root'],
        })

    deps_json_obj = {
        'specs': specs,
        'dependencies': dependencies,
    }

    return deps_json_obj


def spec_matches(spec, match_string):
    return spec.satisfies(match_string)


def find_matching_config(spec, ci_mappings):
    for ci_mapping in ci_mappings:
        for match_string in ci_mapping['match']:
            if spec_matches(spec, match_string):
                return ci_mapping['runner-attributes']
    return None


def pkg_name_from_spec_label(spec_label):
    return spec_label[:spec_label.index('/')]


def format_job_needs(phase_name, strip_compilers, dep_jobs,
                     osname, build_group, enable_artifacts_buildcache):
    needs_list = []
    for dep_job in dep_jobs:
        needs_list.append({
            'job': get_job_name(phase_name,
                                strip_compilers,
                                dep_job,
                                osname,
                                build_group),
            'artifacts': enable_artifacts_buildcache,
        })
    return needs_list


<<<<<<< HEAD
def generate_gitlab_ci_yaml(env, print_summary, output_file,
                            custom_spack_repo=None, custom_spack_ref=None,
                            run_optimizer=False):
=======
def generate_gitlab_ci_yaml(env, print_summary, output_file):
>>>>>>> 65b8fb66
    # FIXME: What's the difference between one that opens with 'spack'
    # and one that opens with 'env'?  This will only handle the former.
    with spack.concretize.disable_compiler_existence_check():
        env.concretize()

    yaml_root = ev.config_dict(env.yaml)

    if 'gitlab-ci' not in yaml_root:
        tty.die('Environment yaml does not have "gitlab-ci" section')

    gitlab_ci = yaml_root['gitlab-ci']
    ci_mappings = gitlab_ci['mappings']

    final_job_config = None
    if 'final-stage-rebuild-index' in gitlab_ci:
        final_job_config = gitlab_ci['final-stage-rebuild-index']

    build_group = None
    enable_cdash_reporting = False
    cdash_auth_token = None

    if 'cdash' in yaml_root:
        enable_cdash_reporting = True
        ci_cdash = yaml_root['cdash']
        build_group = ci_cdash['build-group']
        cdash_url = ci_cdash['url']
        cdash_project = ci_cdash['project']
        cdash_site = ci_cdash['site']

        if 'SPACK_CDASH_AUTH_TOKEN' in os.environ:
            tty.verbose("Using CDash auth token from environment")
            cdash_auth_token = os.environ.get('SPACK_CDASH_AUTH_TOKEN')

    is_pr_pipeline = (
        os.environ.get('SPACK_IS_PR_PIPELINE', '').lower() == 'true'
    )

    ci_mirrors = yaml_root['mirrors']
    mirror_urls = [url for url in ci_mirrors.values()]

    enable_artifacts_buildcache = False
    if 'enable-artifacts-buildcache' in gitlab_ci:
        enable_artifacts_buildcache = gitlab_ci['enable-artifacts-buildcache']

    bootstrap_specs = []
    phases = []
    if 'bootstrap' in gitlab_ci:
        for phase in gitlab_ci['bootstrap']:
            try:
                phase_name = phase.get('name')
                strip_compilers = phase.get('compiler-agnostic')
            except AttributeError:
                phase_name = phase
                strip_compilers = False
            phases.append({
                'name': phase_name,
                'strip-compilers': strip_compilers,
            })

            for bs in env.spec_lists[phase_name]:
                bootstrap_specs.append({
                    'spec': bs,
                    'phase-name': phase_name,
                    'strip-compilers': strip_compilers,
                })

    phases.append({
        'name': 'specs',
        'strip-compilers': False,
    })

    staged_phases = {}
    for phase in phases:
        phase_name = phase['name']
        with spack.concretize.disable_compiler_existence_check():
            staged_phases[phase_name] = stage_spec_jobs(
                env.spec_lists[phase_name])

    if print_summary:
        for phase in phases:
            phase_name = phase['name']
            tty.msg('Stages for phase "{0}"'.format(phase_name))
            phase_stages = staged_phases[phase_name]
            print_staging_summary(*phase_stages)

    all_job_names = []
    output_object = {}
    job_id = 0
    stage_id = 0

    stage_names = []

    max_length_needs = 0
    max_needs_job = ''

    for phase in phases:
        phase_name = phase['name']
        strip_compilers = phase['strip-compilers']

        main_phase = is_main_phase(phase_name)
        spec_labels, dependencies, stages = staged_phases[phase_name]

        for stage_jobs in stages:
            stage_name = 'stage-{0}'.format(stage_id)
            stage_names.append(stage_name)
            stage_id += 1

            for spec_label in stage_jobs:
                root_spec = spec_labels[spec_label]['rootSpec']
                pkg_name = pkg_name_from_spec_label(spec_label)
                release_spec = root_spec[pkg_name]

                runner_attribs = find_matching_config(
                    release_spec, ci_mappings)

                if not runner_attribs:
                    tty.warn('No match found for {0}, skipping it'.format(
                        release_spec))
                    continue

                tags = [tag for tag in runner_attribs['tags']]

                variables = {}
                if 'variables' in runner_attribs:
                    variables.update(runner_attribs['variables'])
                    for name, value in variables.items():
                        m = runner_var_regex.search(value)
                        if m:
                            env_var = m.group(1)
                            interp_value = os.environ.get(env_var, None)
                            if interp_value:
                                variables[name] = interp_value

                image_name = None
                image_entry = None
                if 'image' in runner_attribs:
                    build_image = runner_attribs['image']
                    try:
                        image_name = build_image.get('name')
                        entrypoint = build_image.get('entrypoint')
                        image_entry = [p for p in entrypoint]
                    except AttributeError:
                        image_name = build_image

                job_script = ['spack ci rebuild']
                if 'script' in runner_attribs:
                    job_script = [s for s in runner_attribs['script']]

                before_script = None
                if 'before_script' in runner_attribs:
                    before_script = [
                        s for s in runner_attribs['before_script']
                    ]

                after_script = None
                if 'after_script' in runner_attribs:
                    after_script = [s for s in runner_attribs['after_script']]

                osname = str(release_spec.architecture)
                job_name = get_job_name(phase_name, strip_compilers,
                                        release_spec, osname, build_group)

                compiler_action = 'NONE'
                if len(phases) > 1:
                    compiler_action = 'FIND_ANY'
                    if is_main_phase(phase_name):
                        compiler_action = 'INSTALL_MISSING'

                job_vars = {
                    'SPACK_ROOT_SPEC': format_root_spec(
                        root_spec, main_phase, strip_compilers),
                    'SPACK_JOB_SPEC_PKG_NAME': release_spec.name,
                    'SPACK_COMPILER_ACTION': compiler_action,
                    'SPACK_IS_PR_PIPELINE': str(is_pr_pipeline),
                }

                job_dependencies = []
                if spec_label in dependencies:
                    if enable_artifacts_buildcache:
                        dep_jobs = [
                            d for d in release_spec.traverse(deptype=all,
                                                             root=False)
                        ]
                    else:
                        dep_jobs = []
                        for dep_label in dependencies[spec_label]:
                            dep_pkg = pkg_name_from_spec_label(dep_label)
                            dep_root = spec_labels[dep_label]['rootSpec']
                            dep_jobs.append(dep_root[dep_pkg])

                    job_dependencies.extend(
                        format_job_needs(phase_name, strip_compilers, dep_jobs,
                                         osname, build_group,
                                         enable_artifacts_buildcache))

                # This next section helps gitlab make sure the right
                # bootstrapped compiler exists in the artifacts buildcache by
                # creating an artificial dependency between this spec and its
                # compiler.  So, if we are in the main phase, and if the
                # compiler we are supposed to use is listed in any of the
                # bootstrap spec lists, then we will add more dependencies to
                # the job (that compiler and maybe it's dependencies as well).
                if is_main_phase(phase_name):
                    compiler_pkg_spec = compilers.pkg_spec_for_compiler(
                        release_spec.compiler)
                    for bs in bootstrap_specs:
                        bs_arch = bs['spec'].architecture
                        if (bs['spec'].satisfies(compiler_pkg_spec) and
                            bs_arch == release_spec.architecture):
                            # We found the bootstrap compiler this release spec
                            # should be built with, so for DAG scheduling
                            # purposes, we will at least add the compiler spec
                            # to the jobs "needs".  But if artifact buildcache
                            # is enabled, we'll have to add all transtive deps
                            # of the compiler as well.
                            dep_jobs = [bs['spec']]
                            if enable_artifacts_buildcache:
                                dep_jobs = [
                                    d for d in bs['spec'].traverse(deptype=all)
                                ]

                            job_dependencies.extend(
                                format_job_needs(bs['phase-name'],
                                                 bs['strip-compilers'],
                                                 dep_jobs,
                                                 str(bs_arch),
                                                 build_group,
                                                 enable_artifacts_buildcache))

                if enable_cdash_reporting:
                    cdash_build_name = get_cdash_build_name(
                        release_spec, build_group)
                    all_job_names.append(cdash_build_name)

                    related_builds = []      # Used for relating CDash builds
                    if spec_label in dependencies:
                        related_builds = (
                            [spec_labels[d]['spec'].name
                                for d in dependencies[spec_label]])

                    job_vars['SPACK_CDASH_BUILD_NAME'] = cdash_build_name
                    job_vars['SPACK_RELATED_BUILDS_CDASH'] = ';'.join(
                        sorted(related_builds))

                variables.update(job_vars)

                artifact_paths = [
                    'jobs_scratch_dir',
                    'cdash_report',
                ]

                if enable_artifacts_buildcache:
                    bc_root = 'local_mirror/build_cache'
                    artifact_paths.extend([os.path.join(bc_root, p) for p in [
                        bindist.tarball_name(release_spec, '.spec.yaml'),
                        bindist.tarball_name(release_spec, '.cdashid'),
                        bindist.tarball_directory_name(release_spec),
                    ]])

                job_object = {
                    'stage': stage_name,
                    'variables': variables,
                    'script': job_script,
                    'tags': tags,
                    'artifacts': {
                        'paths': artifact_paths,
                        'when': 'always',
                    },
                    'needs': sorted(job_dependencies, key=lambda d: d['job']),
                    'retry': {
                        'max': 2,
                        'when': JOB_RETRY_CONDITIONS,
                    }
                }

                length_needs = len(job_dependencies)
                if length_needs > max_length_needs:
                    max_length_needs = length_needs
                    max_needs_job = job_name

                if before_script:
                    job_object['before_script'] = before_script

                if after_script:
                    job_object['after_script'] = after_script

                if image_name:
                    job_object['image'] = image_name
                    if image_entry is not None:
                        job_object['image'] = {
                            'name': image_name,
                            'entrypoint': image_entry,
                        }

                output_object[job_name] = job_object
                job_id += 1

    tty.debug('{0} build jobs generated in {1} stages'.format(
        job_id, stage_id))

    tty.debug('The max_needs_job is {0}, with {1} needs'.format(
        max_needs_job, max_length_needs))

    # Use "all_job_names" to populate the build group for this set
    if enable_cdash_reporting and cdash_auth_token:
        try:
            populate_buildgroup(all_job_names, build_group, cdash_project,
                                cdash_site, cdash_auth_token, cdash_url)
        except (SpackError, HTTPError, URLError) as err:
            tty.warn('Problem populating buildgroup: {0}'.format(err))
    else:
        tty.warn('Unable to populate buildgroup without CDash credentials')

    if final_job_config and not is_pr_pipeline:
        # Add an extra, final job to regenerate the index
        final_stage = 'stage-rebuild-index'
        final_job = {
            'stage': final_stage,
            'script': 'spack buildcache update-index -d {0}'.format(
                mirror_urls[0]),
            'tags': final_job_config['tags']
        }
        if 'image' in final_job_config:
            final_job['image'] = final_job_config['image']
        if before_script:
            final_job['before_script'] = before_script
        if after_script:
            final_job['after_script'] = after_script
        output_object['rebuild-index'] = final_job
        stage_names.append(final_stage)

    output_object['stages'] = stage_names

    sorted_output = {}
    for output_key, output_value in sorted(output_object.items()):
        sorted_output[output_key] = output_value

    # TODO(opadron): remove this or refactor
    if run_optimizer:
        import spack.ci_optimization as ci_opt
        sorted_output = ci_opt.optimizer(sorted_output)

    with open(output_file, 'w') as outf:
        outf.write(syaml.dump_config(sorted_output, default_flow_style=True))


def url_encode_string(input_string):
    encoded_keyval = urlencode({'donotcare': input_string})
    eq_idx = encoded_keyval.find('=') + 1
    encoded_value = encoded_keyval[eq_idx:]
    return encoded_value


def import_signing_key(base64_signing_key):
    if not base64_signing_key:
        tty.warn('No key found for signing/verifying packages')
        return

    tty.debug('ci.import_signing_key() will attempt to import a key')

    # This command has the side-effect of creating the directory referred
    # to as GNUPGHOME in setup_environment()
    list_output = spack_gpg('list', output=str)

    tty.debug('spack gpg list:')
    tty.debug(list_output)

    decoded_key = base64.b64decode(base64_signing_key)
    if isinstance(decoded_key, bytes):
        decoded_key = decoded_key.decode('utf8')

    with TemporaryDirectory() as tmpdir:
        sign_key_path = os.path.join(tmpdir, 'signing_key')
        with open(sign_key_path, 'w') as fd:
            fd.write(decoded_key)

        key_import_output = spack_gpg('trust', sign_key_path, output=str)
        tty.debug('spack gpg trust {0}'.format(sign_key_path))
        tty.debug(key_import_output)

    # Now print the keys we have for verifying and signing
    trusted_keys_output = spack_gpg('list', '--trusted', output=str)
    signing_keys_output = spack_gpg('list', '--signing', output=str)

    tty.debug('spack gpg list --trusted')
    tty.debug(trusted_keys_output)
    tty.debug('spack gpg list --signing')
    tty.debug(signing_keys_output)


def configure_compilers(compiler_action, scope=None):
    if compiler_action == 'INSTALL_MISSING':
        tty.debug('Make sure bootstrapped compiler will be installed')
        config = cfg.get('config')
        config['install_missing_compilers'] = True
        cfg.set('config', config)
    elif compiler_action == 'FIND_ANY':
        tty.debug('Just find any available compiler')
        find_args = ['find']
        if scope:
            find_args.extend(['--scope', scope])
        output = spack_compiler(*find_args)
        tty.debug('spack compiler find')
        tty.debug(output)
        output = spack_compiler('list')
        tty.debug('spack compiler list')
        tty.debug(output)
    else:
        tty.debug('No compiler action to be taken')

    return None


def get_concrete_specs(root_spec, job_name, related_builds, compiler_action):
    spec_map = {
        'root': None,
        'deps': {},
    }

    if compiler_action == 'FIND_ANY':
        # This corresponds to a bootstrapping phase where we need to
        # rely on any available compiler to build the package (i.e. the
        # compiler needed to be stripped from the spec when we generated
        # the job), and thus we need to concretize the root spec again.
        tty.debug('About to concretize {0}'.format(root_spec))
        concrete_root = Spec(root_spec).concretized()
        tty.debug('Resulting concrete root: {0}'.format(concrete_root))
    else:
        # in this case, either we're relying on Spack to install missing
        # compiler bootstrapped in a previous phase, or else we only had one
        # phase (like a site which already knows what compilers are available
        # on it's runners), so we don't want to concretize that root spec
        # again.  The reason we take this path in the first case (bootstrapped
        # compiler), is that we can't concretize a spec at this point if we're
        # going to ask spack to "install_missing_compilers".
        concrete_root = Spec.from_yaml(
            str(zlib.decompress(base64.b64decode(root_spec)).decode('utf-8')))

    spec_map['root'] = concrete_root
    spec_map[job_name] = concrete_root[job_name]

    if related_builds:
        for dep_job_name in related_builds.split(';'):
            spec_map['deps'][dep_job_name] = concrete_root[dep_job_name]

    return spec_map


def register_cdash_build(build_name, base_url, project, site, track):
    url = base_url + '/api/v1/addBuild.php'
    time_stamp = datetime.datetime.now().strftime('%Y%m%d-%H%M')
    build_stamp = '{0}-{1}'.format(time_stamp, track)
    payload = {
        "project": project,
        "site": site,
        "name": build_name,
        "stamp": build_stamp,
    }

    tty.debug('Registering cdash build to {0}, payload:'.format(url))
    tty.debug(payload)

    enc_data = json.dumps(payload).encode('utf-8')

    headers = {
        'Content-Type': 'application/json',
    }

    opener = build_opener(HTTPHandler)

    request = Request(url, data=enc_data, headers=headers)

    response = opener.open(request)
    response_code = response.getcode()

    if response_code != 200 and response_code != 201:
        msg = 'Adding build failed (response code = {0}'.format(response_code)
        raise SpackError(msg)

    response_text = response.read()
    response_json = json.loads(response_text)
    build_id = response_json['buildid']

    return (build_id, build_stamp)


def relate_cdash_builds(spec_map, cdash_base_url, job_build_id, cdash_project,
                        cdashids_mirror_url):
    if not job_build_id:
        return

    dep_map = spec_map['deps']

    headers = {
        'Content-Type': 'application/json',
        'Accept': 'application/json',
    }

    cdash_api_url = '{0}/api/v1/relateBuilds.php'.format(cdash_base_url)

    for dep_pkg_name in dep_map:
        tty.debug('Fetching cdashid file for {0}'.format(dep_pkg_name))
        dep_spec = dep_map[dep_pkg_name]
        dep_build_id = read_cdashid_from_mirror(dep_spec, cdashids_mirror_url)

        payload = {
            "project": cdash_project,
            "buildid": job_build_id,
            "relatedid": dep_build_id,
            "relationship": "depends on"
        }

        enc_data = json.dumps(payload).encode('utf-8')

        opener = build_opener(HTTPHandler)

        request = Request(cdash_api_url, data=enc_data, headers=headers)

        response = opener.open(request)
        response_code = response.getcode()

        if response_code != 200 and response_code != 201:
            msg = 'Relate builds ({0} -> {1}) failed (resp code = {2})'.format(
                job_build_id, dep_build_id, response_code)
            raise SpackError(msg)

        response_text = response.read()
        tty.debug('Relate builds response: {0}'.format(response_text))


def write_cdashid_to_mirror(cdashid, spec, mirror_url):
    if not spec.concrete:
        tty.die('Can only write cdashid for concrete spec to mirror')

    with TemporaryDirectory() as tmpdir:
        local_cdash_path = os.path.join(tmpdir, 'job.cdashid')
        with open(local_cdash_path, 'w') as fd:
            fd.write(cdashid)

        buildcache_name = bindist.tarball_name(spec, '')
        cdashid_file_name = '{0}.cdashid'.format(buildcache_name)
        remote_url = os.path.join(
            mirror_url, bindist.build_cache_relative_path(), cdashid_file_name)

        tty.debug('pushing cdashid to url')
        tty.debug('  local file path: {0}'.format(local_cdash_path))
        tty.debug('  remote url: {0}'.format(remote_url))
        web_util.push_to_url(local_cdash_path, remote_url)


def read_cdashid_from_mirror(spec, mirror_url):
    if not spec.concrete:
        tty.die('Can only read cdashid for concrete spec from mirror')

    buildcache_name = bindist.tarball_name(spec, '')
    cdashid_file_name = '{0}.cdashid'.format(buildcache_name)
    url = os.path.join(
        mirror_url, bindist.build_cache_relative_path(), cdashid_file_name)

    resp_url, resp_headers, response = web_util.read_from_url(url)
    contents = response.fp.read()

    return int(contents)


def push_mirror_contents(env, spec, yaml_path, mirror_url, build_id):
    if mirror_url:
        tty.debug('Creating buildcache')
        buildcache._createtarball(env, yaml_path, None, True, False,
                                  mirror_url, None, True, False, False, True,
                                  False)
        if build_id:
            tty.debug('Writing cdashid ({0}) to remote mirror: {1}'.format(
                build_id, mirror_url))
            write_cdashid_to_mirror(build_id, spec, mirror_url)


def copy_stage_logs_to_artifacts(job_spec, job_log_dir):
    try:
        job_pkg = spack.repo.get(job_spec)
        tty.debug('job package: {0}'.format(job_pkg))
        stage_dir = job_pkg.stage.path
        tty.debug('stage dir: {0}'.format(stage_dir))
        build_env_src = os.path.join(stage_dir, 'spack-build-env.txt')
        build_out_src = os.path.join(stage_dir, 'spack-build-out.txt')
        build_env_dst = os.path.join(
            job_log_dir, 'spack-build-env.txt')
        build_out_dst = os.path.join(
            job_log_dir, 'spack-build-out.txt')
        tty.debug('Copying logs to artifacts:')
        tty.debug('  1: {0} -> {1}'.format(
            build_env_src, build_env_dst))
        shutil.copyfile(build_env_src, build_env_dst)
        tty.debug('  2: {0} -> {1}'.format(
            build_out_src, build_out_dst))
        shutil.copyfile(build_out_src, build_out_dst)
    except Exception as inst:
        msg = ('Unable to copy build logs from stage to artifacts '
               'due to exception: {0}').format(inst)
        tty.error(msg)<|MERGE_RESOLUTION|>--- conflicted
+++ resolved
@@ -451,13 +451,9 @@
     return needs_list
 
 
-<<<<<<< HEAD
 def generate_gitlab_ci_yaml(env, print_summary, output_file,
                             custom_spack_repo=None, custom_spack_ref=None,
                             run_optimizer=False):
-=======
-def generate_gitlab_ci_yaml(env, print_summary, output_file):
->>>>>>> 65b8fb66
     # FIXME: What's the difference between one that opens with 'spack'
     # and one that opens with 'env'?  This will only handle the former.
     with spack.concretize.disable_compiler_existence_check():

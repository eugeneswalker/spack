# Copyright 2013-2022 Lawrence Livermore National Security, LLC and other
# Spack Project Developers. See the top-level COPYRIGHT file for details.
#
# SPDX-License-Identifier: (Apache-2.0 OR MIT)
import collections
import contextlib
import copy
import os
import re
import shutil
import stat
import sys
import time

import ruamel.yaml as yaml
import six

import llnl.util.filesystem as fs
import llnl.util.tty as tty
from llnl.util.filesystem import rename
from llnl.util.lang import dedupe
from llnl.util.symlink import symlink

import spack.bootstrap
import spack.compilers
import spack.concretize
import spack.config
import spack.error
import spack.hash_types as ht
import spack.hooks
import spack.paths
import spack.repo
import spack.schema.env
import spack.spec
import spack.stage
import spack.store
import spack.subprocess_context
import spack.user_environment as uenv
import spack.util.cpus
import spack.util.environment
import spack.util.hash
import spack.util.lock as lk
import spack.util.parallel
import spack.util.path
import spack.util.spack_json as sjson
import spack.util.spack_yaml as syaml
from spack.filesystem_view import (
    SimpleFilesystemView,
    inverse_view_func_parser,
    view_func_parser,
)
from spack.installer import PackageInstaller
from spack.spec import Spec
from spack.spec_list import InvalidSpecConstraintError, SpecList
from spack.util.path import substitute_path_variables
from spack.variant import UnknownVariantError

#: environment variable used to indicate the active environment
spack_env_var = "SPACK_ENV"


#: currently activated environment
_active_environment = None


#: path where environments are stored in the spack tree
env_path = os.path.join(spack.paths.var_path, "environments")


#: Name of the input yaml file for an environment
manifest_name = "spack.yaml"


#: Name of the input yaml file for an environment
lockfile_name = "spack.lock"


#: Name of the directory where environments store repos, logs, views
env_subdir_name = ".spack-env"


def default_manifest_yaml():
    """default spack.yaml file to put in new environments"""
    return """\
# This is a Spack Environment file.
#
# It describes a set of packages to be installed, along with
# configuration settings.
spack:
  # add package specs to the `specs` list
  specs: []
  view: true
  concretizer:
    unify: {}
""".format(
        "true" if spack.config.get("concretizer:unify") else "false"
    )


#: regex for validating enviroment names
valid_environment_name_re = r"^\w[\w-]*$"

#: version of the lockfile format. Must increase monotonically.
lockfile_format_version = 4

# Magic names
# The name of the standalone spec list in the manifest yaml
user_speclist_name = "specs"
# The name of the default view (the view loaded on env.activate)
default_view_name = "default"
# Default behavior to link all packages into views (vs. only root packages)
default_view_link = "all"


def installed_specs():
    """
    Returns the specs of packages installed in the active environment or None
    if no packages are installed.
    """
    env = spack.environment.active_environment()
    hashes = env.all_hashes() if env else None
    return spack.store.db.query(hashes=hashes)


def valid_env_name(name):
    return re.match(valid_environment_name_re, name)


def validate_env_name(name):
    if not valid_env_name(name):
        raise ValueError(
            (
                "'%s': names must start with a letter, and only contain "
                "letters, numbers, _, and -."
            )
            % name
        )
    return name


def activate(env, use_env_repo=False):
    """Activate an environment.

    To activate an environment, we add its configuration scope to the
    existing Spack configuration, and we set active to the current
    environment.

    Arguments:
        env (Environment): the environment to activate
        use_env_repo (bool): use the packages exactly as they appear in the
            environment's repository
    """
    global _active_environment

    # Fail early to avoid ending in an invalid state
    if not isinstance(env, Environment):
        raise TypeError("`env` should be of type {0}".format(Environment.__name__))

    # Check if we need to reinitialize the store due to pushing the configuration
    # below.
    install_tree_before = spack.config.get("config:install_tree")
    upstreams_before = spack.config.get("upstreams")
    prepare_config_scope(env)
    install_tree_after = spack.config.get("config:install_tree")
    upstreams_after = spack.config.get("upstreams")
    if install_tree_before != install_tree_after or upstreams_before != upstreams_after:
        # Hack to store the state of the store before activation
        env.store_token = spack.store.reinitialize()

    if use_env_repo:
        spack.repo.path.put_first(env.repo)

    tty.debug("Using environment '%s'" % env.name)

    # Do this last, because setting up the config must succeed first.
    _active_environment = env


def deactivate():
    """Undo any configuration or repo settings modified by ``activate()``."""
    global _active_environment

    if not _active_environment:
        return

    # If we attached a store token on activation, restore the previous state
    # and consume the token
    if hasattr(_active_environment, "store_token"):
        spack.store.restore(_active_environment.store_token)
        delattr(_active_environment, "store_token")
    deactivate_config_scope(_active_environment)

    # use _repo so we only remove if a repo was actually constructed
    if _active_environment._repo:
        spack.repo.path.remove(_active_environment._repo)

    tty.debug("Deactivated environment '%s'" % _active_environment.name)

    _active_environment = None


def active_environment():
    """Returns the active environment when there is any"""
    return _active_environment


def _root(name):
    """Non-validating version of root(), to be used internally."""
    return os.path.join(env_path, name)


def root(name):
    """Get the root directory for an environment by name."""
    validate_env_name(name)
    return _root(name)


def exists(name):
    """Whether an environment with this name exists or not."""
    if not valid_env_name(name):
        return False
    return os.path.isdir(root(name))


def active(name):
    """True if the named environment is active."""
    return _active_environment and name == _active_environment.name


def is_env_dir(path):
    """Whether a directory contains a spack environment."""
    return os.path.isdir(path) and os.path.exists(os.path.join(path, manifest_name))


def read(name):
    """Get an environment with the supplied name."""
    validate_env_name(name)
    if not exists(name):
        raise SpackEnvironmentError("no such environment '%s'" % name)
    return Environment(root(name))


def create(name, init_file=None, with_view=None, keep_relative=False):
    """Create a named environment in Spack."""
    validate_env_name(name)
    if exists(name):
        raise SpackEnvironmentError("'%s': environment already exists" % name)
    return Environment(root(name), init_file, with_view, keep_relative)


def config_dict(yaml_data):
    """Get the configuration scope section out of an spack.yaml"""
    key = spack.config.first_existing(yaml_data, spack.schema.env.keys)
    return yaml_data[key]


def all_environment_names():
    """List the names of environments that currently exist."""
    # just return empty if the env path does not exist.  A read-only
    # operation like list should not try to create a directory.
    if not os.path.exists(env_path):
        return []

    candidates = sorted(os.listdir(env_path))
    names = []
    for candidate in candidates:
        yaml_path = os.path.join(_root(candidate), manifest_name)
        if valid_env_name(candidate) and os.path.exists(yaml_path):
            names.append(candidate)
    return names


def all_environments():
    """Generator for all named Environments."""
    for name in all_environment_names():
        yield read(name)


def _read_yaml(str_or_file):
    """Read YAML from a file for round-trip parsing."""
    data = syaml.load_config(str_or_file)
    filename = getattr(str_or_file, "name", None)
    default_data = spack.config.validate(data, spack.schema.env.schema, filename)
    return (data, default_data)


def _write_yaml(data, str_or_file):
    """Write YAML to a file preserving comments and dict order."""
    filename = getattr(str_or_file, "name", None)
    spack.config.validate(data, spack.schema.env.schema, filename)
    syaml.dump_config(data, str_or_file, default_flow_style=False)


def _eval_conditional(string):
    """Evaluate conditional definitions using restricted variable scope."""
    valid_variables = spack.util.environment.get_host_environment()
    valid_variables.update(
        {
            "re": re,
            "env": os.environ,
        }
    )
    return eval(string, valid_variables)


def _is_dev_spec_and_has_changed(spec):
    """Check if the passed spec is a dev build and whether it has changed since the
    last installation"""
    # First check if this is a dev build and in the process already try to get
    # the dev_path
    dev_path_var = spec.variants.get("dev_path", None)
    if not dev_path_var:
        return False

    # Now we can check whether the code changed since the last installation
    if not spec.installed:
        # Not installed -> nothing to compare against
        return False

    _, record = spack.store.db.query_by_spec_hash(spec.dag_hash())
    mtime = fs.last_modification_time_recursive(dev_path_var.value)
    return mtime > record.installation_time


def _spec_needs_overwrite(spec, changed_dev_specs):
    """Check whether the current spec needs to be overwritten because either it has
    changed itself or one of its dependencies have changed"""
    # if it's not installed, we don't need to overwrite it
    if not spec.installed:
        return False

    # If the spec itself has changed this is a trivial decision
    if spec in changed_dev_specs:
        return True

    # if spec and all deps aren't dev builds, we don't need to overwrite it
    if not any(spec.satisfies(c) for c in ("dev_path=*", "^dev_path=*")):
        return False

    # If any dep needs overwrite, or any dep is missing and is a dev build then
    # overwrite this package
    if any(
        ((not dep.installed) and dep.satisfies("dev_path=*"))
        or _spec_needs_overwrite(dep, changed_dev_specs)
        for dep in spec.traverse(root=False)
    ):
        return True


def _error_on_nonempty_view_dir(new_root):
    """Defensively error when the target view path already exists and is not an
    empty directory. This usually happens when the view symlink was removed, but
    not the directory it points to. In those cases, it's better to just error when
    the new view dir is non-empty, since it indicates the user removed part but not
    all of the view, and it likely in an inconsistent state."""
    # Check if the target path lexists
    try:
        st = os.lstat(new_root)
    except (IOError, OSError):
        return

    # Empty directories are fine
    if stat.S_ISDIR(st.st_mode) and len(os.listdir(new_root)) == 0:
        return

    # Anything else is an error
    raise SpackEnvironmentViewError(
        "Failed to generate environment view, because the target {} already "
        "exists or is not empty. To update the view, remove this path, and run "
        "`spack env view regenerate`".format(new_root)
    )


class ViewDescriptor(object):
    def __init__(
        self,
        base_path,
        root,
        projections={},
        select=[],
        exclude=[],
        link=default_view_link,
        link_type="symlink",
    ):
        self.base = base_path
        self.root = spack.util.path.canonicalize_path(root)
        self.projections = projections
        self.select = select
        self.exclude = exclude
        self.link_type = view_func_parser(link_type)
        self.link = link

    def select_fn(self, spec):
        return any(spec.satisfies(s) for s in self.select)

    def exclude_fn(self, spec):
        return not any(spec.satisfies(e) for e in self.exclude)

    def __eq__(self, other):
        return all(
            [
                self.root == other.root,
                self.projections == other.projections,
                self.select == other.select,
                self.exclude == other.exclude,
                self.link == other.link,
                self.link_type == other.link_type,
            ]
        )

    def to_dict(self):
        ret = syaml.syaml_dict([("root", self.root)])
        if self.projections:
            # projections guaranteed to be ordered dict if true-ish
            # for python2.6, may be syaml or ruamel.yaml implementation
            # so we have to check for both
            types = (collections.OrderedDict, syaml.syaml_dict, yaml.comments.CommentedMap)
            assert isinstance(self.projections, types)
            ret["projections"] = self.projections
        if self.select:
            ret["select"] = self.select
        if self.exclude:
            ret["exclude"] = self.exclude
        if self.link_type:
            ret["link_type"] = inverse_view_func_parser(self.link_type)
        if self.link != default_view_link:
            ret["link"] = self.link
        return ret

    @staticmethod
    def from_dict(base_path, d):
        return ViewDescriptor(
            base_path,
            d["root"],
            d.get("projections", {}),
            d.get("select", []),
            d.get("exclude", []),
            d.get("link", default_view_link),
            d.get("link_type", "symlink"),
        )

    @property
    def _current_root(self):
        if not os.path.islink(self.root):
            return None

        root = os.readlink(self.root)
        if os.path.isabs(root):
            return root

        root_dir = os.path.dirname(self.root)
        return os.path.join(root_dir, root)

    def _next_root(self, specs):
        content_hash = self.content_hash(specs)
        root_dir = os.path.dirname(self.root)
        root_name = os.path.basename(self.root)
        return os.path.join(root_dir, "._%s" % root_name, content_hash)

    def content_hash(self, specs):
        d = syaml.syaml_dict(
            [
                ("descriptor", self.to_dict()),
                ("specs", [(spec.dag_hash(), spec.prefix) for spec in sorted(specs)]),
            ]
        )
        contents = sjson.dump(d)
        return spack.util.hash.b32_hash(contents)

    def get_projection_for_spec(self, spec):
        """Get projection for spec relative to view root

        Getting the projection from the underlying root will get the temporary
        projection. This gives the permanent projection relative to the root
        symlink.
        """
        view = self.view()
        view_path = view.get_projection_for_spec(spec)
        rel_path = os.path.relpath(view_path, self._current_root)
        return os.path.join(self.root, rel_path)

    def view(self, new=None):
        """
        Generate the FilesystemView object for this ViewDescriptor

        By default, this method returns a FilesystemView object rooted at the
        current underlying root of this ViewDescriptor (self._current_root)

        Raise if new is None and there is no current view

        Arguments:
            new (str or None): If a string, create a FilesystemView
                rooted at that path. Default None. This should only be used to
                regenerate the view, and cannot be used to access specs.
        """
        root = new if new else self._current_root
        if not root:
            # This can only be hit if we write a future bug
            msg = (
                "Attempting to get nonexistent view from environment. "
                "View root is at %s" % self.root
            )
            raise SpackEnvironmentViewError(msg)
        return SimpleFilesystemView(
            root,
            spack.store.layout,
            ignore_conflicts=True,
            projections=self.projections,
            link=self.link_type,
        )

    def __contains__(self, spec):
        """Is the spec described by the view descriptor

        Note: This does not claim the spec is already linked in the view.
        It merely checks that the spec is selected if a select operation is
        specified and is not excluded if an exclude operator is specified.
        """
        if self.select:
            if not self.select_fn(spec):
                return False

        if self.exclude:
            if not self.exclude_fn(spec):
                return False

        return True

    def specs_for_view(self, concretized_root_specs):
        """
        From the list of concretized user specs in the environment, flatten
        the dags, and filter selected, installed specs, remove duplicates on dag hash.
        """
        specs = []

        for s in concretized_root_specs:
            if self.link == "all":
                specs.extend(s.traverse(deptype=("link", "run")))
            elif self.link == "run":
                specs.extend(s.traverse(deptype=("run")))
            else:
                specs.append(s)

        # De-dupe by dag hash
        specs = dedupe(specs, key=lambda s: s.dag_hash())

        # Filter selected, installed specs
        with spack.store.db.read_transaction():
            specs = [s for s in specs if s in self and s.installed]

        return specs

    def regenerate(self, concretized_root_specs):
        specs = self.specs_for_view(concretized_root_specs)

        # To ensure there are no conflicts with packages being installed
        # that cannot be resolved or have repos that have been removed
        # we always regenerate the view from scratch.
        # We will do this by hashing the view contents and putting the view
        # in a directory by hash, and then having a symlink to the real
        # view in the root. The real root for a view at /dirname/basename
        # will be /dirname/._basename_<hash>.
        # This allows for atomic swaps when we update the view

        # cache the roots because the way we determine which is which does
        # not work while we are updating
        new_root = self._next_root(specs)
        old_root = self._current_root

        if new_root == old_root:
            tty.debug("View at %s does not need regeneration." % self.root)
            return

        _error_on_nonempty_view_dir(new_root)

        # construct view at new_root
        if specs:
            tty.msg("Updating view at {0}".format(self.root))

        view = self.view(new=new_root)

        root_dirname = os.path.dirname(self.root)
        tmp_symlink_name = os.path.join(root_dirname, "._view_link")

        # Create a new view
        try:
            fs.mkdirp(new_root)
            view.add_specs(*specs, with_dependencies=False)

            # create symlink from tmp_symlink_name to new_root
            if os.path.exists(tmp_symlink_name):
                os.unlink(tmp_symlink_name)
            symlink(new_root, tmp_symlink_name)

            # mv symlink atomically over root symlink to old_root
            rename(tmp_symlink_name, self.root)
        except Exception as e:
            # Clean up new view and temporary symlink on any failure.
            try:
                shutil.rmtree(new_root, ignore_errors=True)
                os.unlink(tmp_symlink_name)
            except (IOError, OSError):
                pass
            raise e

        # Remove the old root when it's in the same folder as the new root. This guards
        # against removal of an arbitrary path when the original symlink in self.root
        # was not created by the environment, but by the user.
        if (
            old_root
            and os.path.exists(old_root)
            and os.path.samefile(os.path.dirname(new_root), os.path.dirname(old_root))
        ):
            try:
                shutil.rmtree(old_root)
            except (IOError, OSError) as e:
                msg = "Failed to remove old view at %s\n" % old_root
                msg += str(e)
                tty.warn(msg)


def _create_environment(*args, **kwargs):
    return Environment(*args, **kwargs)


class Environment(object):
    def __init__(self, path, init_file=None, with_view=None, keep_relative=False):
        """Create a new environment.

        The environment can be optionally initialized with either a
        spack.yaml or spack.lock file.

        Arguments:
            path (str): path to the root directory of this environment
            init_file (str or file object): filename or file object to
                initialize the environment
            with_view (str or bool): whether a view should be maintained for
                the environment. If the value is a string, it specifies the
                path to the view.
            keep_relative (bool): if True, develop paths are copied verbatim
                into the new environment file, otherwise they are made absolute
                when the environment path is different from init_file's
                directory.
        """
        self.path = os.path.abspath(path)
        self.init_file = init_file
        self.with_view = with_view
        self.keep_relative = keep_relative

        self.txlock = lk.Lock(self._transaction_lock_path)

        # This attribute will be set properly from configuration
        # during concretization
        self.unify = None
        self.clear()

        if init_file:
            # If we are creating the environment from an init file, we don't
            # need to lock, because there are no Spack operations that alter
            # the init file.
            with fs.open_if_filename(init_file) as f:
                if hasattr(f, "name") and f.name.endswith(".lock"):
                    self._read_manifest(default_manifest_yaml())
                    self._read_lockfile(f)
                    self._set_user_specs_from_lockfile()
                else:
                    self._read_manifest(f, raw_yaml=default_manifest_yaml())

                # Rewrite relative develop paths when initializing a new
                # environment in a different location from the spack.yaml file.
                if not keep_relative and hasattr(f, "name") and f.name.endswith(".yaml"):
                    init_file_dir = os.path.abspath(os.path.dirname(f.name))
                    self._rewrite_relative_paths_on_relocation(init_file_dir)
        else:
            with lk.ReadTransaction(self.txlock):
                self._read()

        if with_view is False:
            self.views = {}
        elif with_view is True:
            self.views = {default_view_name: ViewDescriptor(self.path, self.view_path_default)}
        elif isinstance(with_view, six.string_types):
            self.views = {default_view_name: ViewDescriptor(self.path, with_view)}
        # If with_view is None, then defer to the view settings determined by
        # the manifest file

    def __reduce__(self):
        return _create_environment, (self.path, self.init_file, self.with_view, self.keep_relative)

    def _rewrite_relative_paths_on_relocation(self, init_file_dir):
        """When initializing the environment from a manifest file and we plan
        to store the environment in a different directory, we have to rewrite
        relative paths to absolute ones."""
        if init_file_dir == self.path:
            return

        for name, entry in self.dev_specs.items():
            dev_path = entry["path"]
            expanded_path = os.path.normpath(os.path.join(init_file_dir, entry["path"]))

            # Skip if the expanded path is the same (e.g. when absolute)
            if dev_path == expanded_path:
                continue

            tty.debug("Expanding develop path for {0} to {1}".format(name, expanded_path))

            self.dev_specs[name]["path"] = expanded_path

    def _re_read(self):
        """Reinitialize the environment object if it has been written (this
        may not be true if the environment was just created in this running
        instance of Spack)."""
        if not os.path.exists(self.manifest_path):
            return

        self.clear(re_read=True)
        self._read()

    def _read(self):
        default_manifest = not os.path.exists(self.manifest_path)
        if default_manifest:
            # No manifest, use default yaml
            self._read_manifest(default_manifest_yaml())
        else:
            with open(self.manifest_path) as f:
                self._read_manifest(f)

        if os.path.exists(self.lock_path):
            with open(self.lock_path) as f:
                read_lock_version = self._read_lockfile(f)
            if default_manifest:
                # No manifest, set user specs from lockfile
                self._set_user_specs_from_lockfile()

            if read_lock_version == 1:
                tty.debug(
                    "Storing backup of old lockfile {0} at {1}".format(
                        self.lock_path, self._lock_backup_v1_path
                    )
                )
                shutil.copy(self.lock_path, self._lock_backup_v1_path)

    def write_transaction(self):
        """Get a write lock context manager for use in a `with` block."""
        return lk.WriteTransaction(self.txlock, acquire=self._re_read)

    def _read_manifest(self, f, raw_yaml=None):
        """Read manifest file and set up user specs."""
        if raw_yaml:
            _, self.yaml = _read_yaml(f)
            self.raw_yaml, _ = _read_yaml(raw_yaml)
        else:
            self.raw_yaml, self.yaml = _read_yaml(f)

        self.spec_lists = collections.OrderedDict()

        for item in config_dict(self.yaml).get("definitions", []):
            entry = copy.deepcopy(item)
            when = _eval_conditional(entry.pop("when", "True"))
            assert len(entry) == 1
            if when:
                name, spec_list = next(iter(entry.items()))
                user_specs = SpecList(name, spec_list, self.spec_lists.copy())
                if name in self.spec_lists:
                    self.spec_lists[name].extend(user_specs)
                else:
                    self.spec_lists[name] = user_specs

        spec_list = config_dict(self.yaml).get(user_speclist_name, [])
        user_specs = SpecList(
            user_speclist_name, [s for s in spec_list if s], self.spec_lists.copy()
        )
        self.spec_lists[user_speclist_name] = user_specs

        enable_view = config_dict(self.yaml).get("view")
        # enable_view can be boolean, string, or None
        if enable_view is True or enable_view is None:
            self.views = {default_view_name: ViewDescriptor(self.path, self.view_path_default)}
        elif isinstance(enable_view, six.string_types):
            self.views = {default_view_name: ViewDescriptor(self.path, enable_view)}
        elif enable_view:
            path = self.path
            self.views = dict(
                (name, ViewDescriptor.from_dict(path, values))
                for name, values in enable_view.items()
            )
        else:
            self.views = {}
        # Retrieve the current concretization strategy
        configuration = config_dict(self.yaml)

        # Let `concretization` overrule `concretize:unify` config for now,
        # but use a translation table to have internally a representation
        # as if we were using the new configuration
        translation = {"separately": False, "together": True}
        try:
            self.unify = translation[configuration["concretization"]]
        except KeyError:
            self.unify = spack.config.get("concretizer:unify", False)

        # Retrieve dev-build packages:
        self.dev_specs = configuration.get("develop", {})
        for name, entry in self.dev_specs.items():
            # spec must include a concrete version
            assert Spec(entry["spec"]).version.concrete
            # default path is the spec name
            if "path" not in entry:
                self.dev_specs[name]["path"] = name

    @property
    def user_specs(self):
        return self.spec_lists[user_speclist_name]

    def _set_user_specs_from_lockfile(self):
        """Copy user_specs from a read-in lockfile."""
        self.spec_lists = {
            user_speclist_name: SpecList(
                user_speclist_name, [str(s) for s in self.concretized_user_specs]
            )
        }

    def clear(self, re_read=False):
        """Clear the contents of the environment

        Arguments:
            re_read (bool): If True, do not clear ``new_specs`` nor
                ``new_installs`` values. These values cannot be read from
                yaml, and need to be maintained when re-reading an existing
                environment.
        """
        self.spec_lists = {user_speclist_name: SpecList()}  # specs from yaml
        self.dev_specs = {}  # dev-build specs from yaml
        self.concretized_user_specs = []  # user specs from last concretize
        self.concretized_order = []  # roots of last concretize, in order
        self.specs_by_hash = {}  # concretized specs by hash
        self._repo = None  # RepoPath for this env (memoized)
        self._previous_active = None  # previously active environment
        if not re_read:
            # things that cannot be recreated from file
            self.new_specs = []  # write packages for these on write()
            self.new_installs = []  # write modules for these on write()

    @property
    def internal(self):
        """Whether this environment is managed by Spack."""
        return self.path.startswith(env_path)

    @property
    def name(self):
        """Human-readable representation of the environment.

        This is the path for directory environments, and just the name
        for named environments.
        """
        if self.internal:
            return os.path.basename(self.path)
        else:
            return self.path

    @property
    def active(self):
        """True if this environment is currently active."""
        return _active_environment and self.path == _active_environment.path

    @property
    def manifest_path(self):
        """Path to spack.yaml file in this environment."""
        return os.path.join(self.path, manifest_name)

    @property
    def _transaction_lock_path(self):
        """The location of the lock file used to synchronize multiple
        processes updating the same environment.
        """
        return os.path.join(self.env_subdir_path, "transaction_lock")

    @property
    def lock_path(self):
        """Path to spack.lock file in this environment."""
        return os.path.join(self.path, lockfile_name)

    @property
    def _lock_backup_v1_path(self):
        """Path to backup of v1 lockfile before conversion to v2"""
        return self.lock_path + ".backup.v1"

    @property
    def env_subdir_path(self):
        """Path to directory where the env stores repos, logs, views."""
        return os.path.join(self.path, env_subdir_name)

    @property
    def repos_path(self):
        return os.path.join(self.path, env_subdir_name, "repos")

    @property
    def log_path(self):
        return os.path.join(self.path, env_subdir_name, "logs")

    @property
    def view_path_default(self):
        # default path for environment views
        return os.path.join(self.env_subdir_path, "view")

    @property
    def repo(self):
        if self._repo is None:
            self._repo = make_repo_path(self.repos_path)
        return self._repo

    def included_config_scopes(self):
        """List of included configuration scopes from the environment.

        Scopes are listed in the YAML file in order from highest to
        lowest precedence, so configuration from earlier scope will take
        precedence over later ones.

        This routine returns them in the order they should be pushed onto
        the internal scope stack (so, in reverse, from lowest to highest).
        """
        scopes = []

        # load config scopes added via 'include:', in reverse so that
        # highest-precedence scopes are last.
        includes = config_dict(self.yaml).get("include", [])
        missing = []
        for i, config_path in enumerate(reversed(includes)):
            # allow paths to contain spack config/environment variables, etc.
            config_path = substitute_path_variables(config_path)

            # treat relative paths as relative to the environment
            if not os.path.isabs(config_path):
                config_path = os.path.join(self.path, config_path)
                config_path = os.path.normpath(os.path.realpath(config_path))

            if os.path.isdir(config_path):
                # directories are treated as regular ConfigScopes
                config_name = "env:%s:%s" % (self.name, os.path.basename(config_path))
                scope = spack.config.ConfigScope(config_name, config_path)
            elif os.path.exists(config_path):
                # files are assumed to be SingleFileScopes
                config_name = "env:%s:%s" % (self.name, config_path)
                scope = spack.config.SingleFileScope(
                    config_name, config_path, spack.schema.merged.schema
                )
            else:
                missing.append(config_path)
                continue

            scopes.append(scope)

        if missing:
            msg = "Detected {0} missing include path(s):".format(len(missing))
            msg += "\n   {0}".format("\n   ".join(missing))
            tty.die("{0}\nPlease correct and try again.".format(msg))

        return scopes

    def env_file_config_scope_name(self):
        """Name of the config scope of this environment's manifest file."""
        return "env:%s" % self.name

    def env_file_config_scope(self):
        """Get the configuration scope for the environment's manifest file."""
        config_name = self.env_file_config_scope_name()
        return spack.config.SingleFileScope(
            config_name,
            self.manifest_path,
            spack.schema.env.schema,
            [spack.config.first_existing(self.raw_yaml, spack.schema.env.keys)],
        )

    def config_scopes(self):
        """A list of all configuration scopes for this environment."""
        return self.included_config_scopes() + [self.env_file_config_scope()]

    def destroy(self):
        """Remove this environment from Spack entirely."""
        shutil.rmtree(self.path)

    def update_stale_references(self, from_list=None):
        """Iterate over spec lists updating references."""
        if not from_list:
            from_list = next(iter(self.spec_lists.keys()))
        index = list(self.spec_lists.keys()).index(from_list)

        # spec_lists is an OrderedDict, all list entries after the modified
        # list may refer to the modified list. Update stale references
        for i, (name, speclist) in enumerate(
            list(self.spec_lists.items())[index + 1 :], index + 1
        ):
            new_reference = dict((n, self.spec_lists[n]) for n in list(self.spec_lists.keys())[:i])
            speclist.update_reference(new_reference)

    def add(self, user_spec, list_name=user_speclist_name):
        """Add a single user_spec (non-concretized) to the Environment

        Returns:
            (bool): True if the spec was added, False if it was already
                present and did not need to be added

        """
        spec = Spec(user_spec)

        if list_name not in self.spec_lists:
            raise SpackEnvironmentError(
                "No list %s exists in environment %s" % (list_name, self.name)
            )

        if list_name == user_speclist_name:
            if not spec.name:
                raise SpackEnvironmentError("cannot add anonymous specs to an environment!")
            elif not spack.repo.path.exists(spec.name):
                virtuals = spack.repo.path.provider_index.providers.keys()
                if spec.name not in virtuals:
                    msg = "no such package: %s" % spec.name
                    raise SpackEnvironmentError(msg)

        list_to_change = self.spec_lists[list_name]
        existing = str(spec) in list_to_change.yaml_list
        if not existing:
            list_to_change.add(str(spec))
            self.update_stale_references(list_name)

        return bool(not existing)

    def remove(self, query_spec, list_name=user_speclist_name, force=False):
        """Remove specs from an environment that match a query_spec"""
        query_spec = Spec(query_spec)

        list_to_change = self.spec_lists[list_name]
        matches = []

        if not query_spec.concrete:
            matches = [s for s in list_to_change if s.satisfies(query_spec)]

        if not matches:
            # concrete specs match against concrete specs in the env
            # by dag hash.
            specs_hashes = zip(self.concretized_user_specs, self.concretized_order)

            matches = [s for s, h in specs_hashes if query_spec.dag_hash() == h]

        if not matches:
            raise SpackEnvironmentError("Not found: {0}".format(query_spec))

        old_specs = set(self.user_specs)
        new_specs = set()
        for spec in matches:
            if spec in list_to_change:
                try:
                    list_to_change.remove(spec)
                    self.update_stale_references(list_name)
                    new_specs = set(self.user_specs)
                except spack.spec_list.SpecListError:
                    # define new specs list
                    new_specs = set(self.user_specs)
                    msg = "Spec '%s' is part of a spec matrix and " % spec
                    msg += "cannot be removed from list '%s'." % list_to_change
                    if force:
                        msg += " It will be removed from the concrete specs."
                        # Mock new specs so we can remove this spec from
                        # concrete spec lists
                        new_specs.remove(spec)
                    tty.warn(msg)

        # If force, update stale concretized specs
        for spec in old_specs - new_specs:
            if force and spec in self.concretized_user_specs:
                i = self.concretized_user_specs.index(spec)
                del self.concretized_user_specs[i]

                dag_hash = self.concretized_order[i]
                del self.concretized_order[i]
                del self.specs_by_hash[dag_hash]

    def develop(self, spec, path, clone=False):
        """Add dev-build info for package

        Args:
            spec (spack.spec.Spec): Set constraints on development specs. Must include a
                concrete version.
            path (str): Path to find code for developer builds. Relative
                paths will be resolved relative to the environment.
            clone (bool): Clone the package code to the path.
                If clone is False Spack will assume the code is already present
                at ``path``.

        Return:
            (bool): True iff the environment was changed.
        """
        spec = spec.copy()  # defensive copy since we access cached attributes

        if not spec.versions.concrete:
            raise SpackEnvironmentError("Cannot develop spec %s without a concrete version" % spec)

        for name, entry in self.dev_specs.items():
            if name == spec.name:
                e_spec = Spec(entry["spec"])
                e_path = entry["path"]

                if e_spec == spec:
                    if path == e_path:
                        tty.msg("Spec %s already configured for development" % spec)
                        return False
                    else:
                        tty.msg("Updating development path for spec %s" % spec)
                        break
                else:
                    msg = "Updating development spec for package "
                    msg += "%s with path %s" % (spec.name, path)
                    tty.msg(msg)
                    break
        else:
            tty.msg("Configuring spec %s for development at path %s" % (spec, path))

        if clone:
            # "steal" the source code via staging API
            abspath = os.path.normpath(os.path.join(self.path, path))

            # Stage, at the moment, requires a concrete Spec, since it needs the
            # dag_hash for the stage dir name. Below though we ask for a stage
            # to be created, to copy it afterwards somewhere else. It would be
            # better if we can create the `source_path` directly into its final
            # destination.
            pkg_cls = spack.repo.path.get_pkg_class(spec.name)
            pkg_cls(spec).stage.steal_source(abspath)

        # If it wasn't already in the list, append it
        self.dev_specs[spec.name] = {"path": path, "spec": str(spec)}
        return True

    def undevelop(self, spec):
        """Remove develop info for abstract spec ``spec``.

        returns True on success, False if no entry existed."""
        spec = Spec(spec)  # In case it's a spec object
        if spec.name in self.dev_specs:
            del self.dev_specs[spec.name]
            return True
        return False

    def is_develop(self, spec):
        """Returns true when the spec is built from local sources"""
        return spec.name in self.dev_specs

    def concretize(self, force=False, tests=False):
        """Concretize user_specs in this environment.

        Only concretizes specs that haven't been concretized yet unless
        force is ``True``.

        This only modifies the environment in memory. ``write()`` will
        write out a lockfile containing concretized specs.

        Arguments:
            force (bool): re-concretize ALL specs, even those that were
               already concretized
            tests (bool or list or set): False to run no tests, True to test
                all packages, or a list of package names to run tests for some

        Returns:
            List of specs that have been concretized. Each entry is a tuple of
            the user spec and the corresponding concretized spec.
        """
        if force:
            # Clear previously concretized specs
            self.concretized_user_specs = []
            self.concretized_order = []
            self.specs_by_hash = {}

        # Pick the right concretization strategy
        if self.unify == "when_possible":
            return self._concretize_together_where_possible(tests=tests)

        if self.unify is True:
            return self._concretize_together(tests=tests)

        if self.unify is False:
            return self._concretize_separately(tests=tests)

        msg = "concretization strategy not implemented [{0}]"
        raise SpackEnvironmentError(msg.format(self.unify))

    def _concretize_together_where_possible(self, tests=False):
        # Avoid cyclic dependency
        import spack.solver.asp

        # Exit early if the set of concretized specs is the set of user specs
        user_specs_did_not_change = not bool(
            set(self.user_specs) - set(self.concretized_user_specs)
        )
        if user_specs_did_not_change:
            return []

        # Proceed with concretization
        self.concretized_user_specs = []
        self.concretized_order = []
        self.specs_by_hash = {}

        result_by_user_spec = {}
        solver = spack.solver.asp.Solver()
        for result in solver.solve_in_rounds(self.user_specs, tests=tests):
            result_by_user_spec.update(result.specs_by_input)

        result = []
        for abstract, concrete in sorted(result_by_user_spec.items()):
            self._add_concrete_spec(abstract, concrete)
            result.append((abstract, concrete))
        return result

    def _concretize_together(self, tests=False):
        """Concretization strategy that concretizes all the specs
        in the same DAG.
        """
        # Exit early if the set of concretized specs is the set of user specs
        user_specs_did_not_change = not bool(
            set(self.user_specs) - set(self.concretized_user_specs)
        )
        if user_specs_did_not_change:
            return []

        # Check that user specs don't have duplicate packages
        counter = collections.defaultdict(int)
        for user_spec in self.user_specs:
            counter[user_spec.name] += 1

        duplicates = []
        for name, count in counter.items():
            if count > 1:
                duplicates.append(name)

        if duplicates:
            msg = (
                "environment that are configured to concretize specs"
                " together cannot contain more than one spec for each"
                " package [{0}]".format(", ".join(duplicates))
            )
            raise SpackEnvironmentError(msg)

        # Proceed with concretization
        self.concretized_user_specs = []
        self.concretized_order = []
        self.specs_by_hash = {}

        concrete_specs = spack.concretize.concretize_specs_together(*self.user_specs, tests=tests)
        concretized_specs = [x for x in zip(self.user_specs, concrete_specs)]
        for abstract, concrete in concretized_specs:
            self._add_concrete_spec(abstract, concrete)
        return concretized_specs

    def _concretize_separately(self, tests=False):
        """Concretization strategy that concretizes separately one
        user spec after the other.
        """
        # keep any concretized specs whose user specs are still in the manifest
        old_concretized_user_specs = self.concretized_user_specs
        old_concretized_order = self.concretized_order
        old_specs_by_hash = self.specs_by_hash

        self.concretized_user_specs = []
        self.concretized_order = []
        self.specs_by_hash = {}

        for s, h in zip(old_concretized_user_specs, old_concretized_order):
            if s in self.user_specs:
                concrete = old_specs_by_hash[h]
                self._add_concrete_spec(s, concrete, new=False)

        # Concretize any new user specs that we haven't concretized yet
        arguments, root_specs = [], []
        for uspec, uspec_constraints in zip(self.user_specs, self.user_specs.specs_as_constraints):
            if uspec not in old_concretized_user_specs:
                root_specs.append(uspec)
                arguments.append((uspec_constraints, tests))

        # Ensure we don't try to bootstrap clingo in parallel
        if spack.config.get("config:concretizer") == "clingo":
            with spack.bootstrap.ensure_bootstrap_configuration():
                spack.bootstrap.ensure_clingo_importable_or_raise()

        # Ensure all the indexes have been built or updated, since
        # otherwise the processes in the pool may timeout on waiting
        # for a write lock. We do this indirectly by retrieving the
        # provider index, which should in turn trigger the update of
        # all the indexes if there's any need for that.
        _ = spack.repo.path.provider_index

        # Ensure we have compilers in compilers.yaml to avoid that
        # processes try to write the config file in parallel
        _ = spack.compilers.get_compiler_config()

        # Early return if there is nothing to do
        if len(arguments) == 0:
            return []

        # Solve the environment in parallel on Linux
        start = time.time()
        max_processes = min(len(arguments), 16)  # Number of specs  # Cap on 16 cores

        # TODO: revisit this print as soon as darwin is parallel too
        msg = "Starting concretization"
        if sys.platform != "darwin":
            pool_size = spack.util.parallel.num_processes(max_processes=max_processes)
            if pool_size > 1:
                msg = msg + " pool with {0} processes".format(pool_size)
        tty.msg(msg)

        concretized_root_specs = spack.util.parallel.parallel_map(
            _concretize_task, arguments, max_processes=max_processes, debug=tty.is_debug()
        )

        finish = time.time()
        tty.msg("Environment concretized in %.2f seconds." % (finish - start))
        by_hash = {}
        for abstract, concrete in zip(root_specs, concretized_root_specs):
            self._add_concrete_spec(abstract, concrete)
            by_hash[concrete.dag_hash()] = concrete

        # Unify the specs objects, so we get correct references to all parents
        self._read_lockfile_dict(self._to_lockfile_dict())

        # Re-attach information on test dependencies
        if tests:
            # This is slow, but the information on test dependency is lost
            # after unification or when reading from a lockfile.
            for h in self.specs_by_hash:
                current_spec, computed_spec = self.specs_by_hash[h], by_hash[h]
                for node in computed_spec.traverse():
                    test_deps = node.dependencies(deptype="test")
                    for test_dependency in test_deps:
                        if test_dependency in current_spec[node.name]:
                            continue
                        current_spec[node.name].add_dependency_edge(
                            test_dependency.copy(), deptype="test"
                        )

        results = [
            (abstract, self.specs_by_hash[h])
            for abstract, h in zip(self.concretized_user_specs, self.concretized_order)
        ]
        return results

    def concretize_and_add(self, user_spec, concrete_spec=None, tests=False):
        """Concretize and add a single spec to the environment.

        Concretize the provided ``user_spec`` and add it along with the
        concretized result to the environment. If the given ``user_spec`` was
        already present in the environment, this does not add a duplicate.
        The concretized spec will be added unless the ``user_spec`` was
        already present and an associated concrete spec was already present.

        Args:
            concrete_spec: if provided, then it is assumed that it is the
                result of concretizing the provided ``user_spec``
        """
        if self.unify is True:
            msg = (
                "cannot install a single spec in an environment that is "
                "configured to be concretized together. Run instead:\n\n"
                "    $ spack add <spec>\n"
                "    $ spack install\n"
            )
            raise SpackEnvironmentError(msg)

        spec = Spec(user_spec)

        if self.add(spec):
            concrete = concrete_spec or spec.concretized(tests=tests)
            self._add_concrete_spec(spec, concrete)
        else:
            # spec might be in the user_specs, but not installed.
            # TODO: Redo name-based comparison for old style envs
            spec = next(s for s in self.user_specs if s.satisfies(user_spec))
            concrete = self.specs_by_hash.get(spec.dag_hash())
            if not concrete:
                concrete = spec.concretized(tests=tests)
                self._add_concrete_spec(spec, concrete)

        return concrete

    @property
    def default_view(self):
        if not self.views:
            raise SpackEnvironmentError("{0} does not have a view enabled".format(self.name))

        if default_view_name not in self.views:
            raise SpackEnvironmentError(
                "{0} does not have a default view enabled".format(self.name)
            )

        return self.views[default_view_name]

    def update_default_view(self, viewpath):
        name = default_view_name
        if name in self.views and self.default_view.root != viewpath:
            shutil.rmtree(self.default_view.root)

        if viewpath:
            if name in self.views:
                self.default_view.root = viewpath
            else:
                self.views[name] = ViewDescriptor(self.path, viewpath)
        else:
            self.views.pop(name, None)

    def regenerate_views(self):
        if not self.views:
            tty.debug("Skip view update, this environment does not" " maintain a view")
            return

        concretized_root_specs = [s for _, s in self.concretized_specs()]
        for view in self.views.values():
            view.regenerate(concretized_root_specs)

    def check_views(self):
        """Checks if the environments default view can be activated."""
        try:
            # This is effectively a no-op, but it touches all packages in the
            # default view if they are installed.
            for view_name, view in self.views.items():
                for _, spec in self.concretized_specs():
                    if spec in view and spec.package and spec.installed:
                        msg = '{0} in view "{1}"'
                        tty.debug(msg.format(spec.name, view_name))

        except (spack.repo.UnknownPackageError, spack.repo.UnknownNamespaceError) as e:
            tty.warn(e)
            tty.warn(
                "Environment %s includes out of date packages or repos. "
                "Loading the environment view will require reconcretization." % self.name
            )

    def _env_modifications_for_default_view(self, reverse=False):
        all_mods = spack.util.environment.EnvironmentModifications()

        visited = set()

        errors = []
        for _, root_spec in self.concretized_specs():
            if root_spec in self.default_view and root_spec.installed and root_spec.package:
                for spec in root_spec.traverse(deptype="run", root=True):
                    if spec.name in visited:
                        # It is expected that only one instance of the package
                        # can be added to the environment - do not attempt to
                        # add multiple.
                        tty.debug(
                            "Not adding {0} to shell modifications: "
                            "this package has already been added".format(
                                spec.format("{name}/{hash:7}")
                            )
                        )
                        continue
                    else:
                        visited.add(spec.name)

                    try:
                        mods = uenv.environment_modifications_for_spec(spec, self.default_view)
                    except Exception as e:
                        msg = "couldn't get environment settings for %s" % spec.format(
                            "{name}@{version} /{hash:7}"
                        )
                        errors.append((msg, str(e)))
                        continue

                    all_mods.extend(mods.reversed() if reverse else mods)

        return all_mods, errors

    def add_default_view_to_env(self, env_mod):
        """
        Collect the environment modifications to activate an environment using the
        default view. Removes duplicate paths.

        Args:
            env_mod (spack.util.environment.EnvironmentModifications): the environment
                modifications object that is modified.
        """
        if default_view_name not in self.views:
            # No default view to add to shell
            return env_mod

        env_mod.extend(uenv.unconditional_environment_modifications(self.default_view))

        mods, errors = self._env_modifications_for_default_view()
        env_mod.extend(mods)
        if errors:
            for err in errors:
                tty.warn(*err)

        # deduplicate paths from specs mapped to the same location
        for env_var in env_mod.group_by_name():
            env_mod.prune_duplicate_paths(env_var)

        return env_mod

    def rm_default_view_from_env(self, env_mod):
        """
        Collect the environment modifications to deactivate an environment using the
        default view. Reverses the action of ``add_default_view_to_env``.

        Args:
            env_mod (spack.util.environment.EnvironmentModifications): the environment
                modifications object that is modified.
        """
        if default_view_name not in self.views:
            # No default view to add to shell
            return env_mod

        env_mod.extend(uenv.unconditional_environment_modifications(self.default_view).reversed())

        mods, _ = self._env_modifications_for_default_view(reverse=True)
        env_mod.extend(mods)

        return env_mod

    def _add_concrete_spec(self, spec, concrete, new=True):
        """Called when a new concretized spec is added to the environment.

        This ensures that all internal data structures are kept in sync.

        Arguments:
            spec (Spec): user spec that resulted in the concrete spec
            concrete (Spec): spec concretized within this environment
            new (bool): whether to write this spec's package to the env
                repo on write()
        """
        assert concrete.concrete

        # when a spec is newly concretized, we need to make a note so
        # that we can write its package to the env repo on write()
        if new:
            self.new_specs.append(concrete)

        # update internal lists of specs
        self.concretized_user_specs.append(spec)

        h = concrete.dag_hash()
        self.concretized_order.append(h)
        self.specs_by_hash[h] = concrete

    def _get_overwrite_specs(self):
        # Collect all specs in the environment first before checking which ones
        # to rebuild to avoid checking the same specs multiple times
        specs_to_check = set()
        for dag_hash in self.concretized_order:
            root_spec = self.specs_by_hash[dag_hash]
            specs_to_check.update(root_spec.traverse(root=True))

        changed_dev_specs = set(s for s in specs_to_check if _is_dev_spec_and_has_changed(s))

        return [
            s.dag_hash() for s in specs_to_check if _spec_needs_overwrite(s, changed_dev_specs)
        ]

    def _install_log_links(self, spec):
        if not spec.external:
            # Make sure log directory exists
            log_path = self.log_path
            fs.mkdirp(log_path)

            with fs.working_dir(self.path):
                # Link the resulting log file into logs dir
                build_log_link = os.path.join(
                    log_path, "%s-%s.log" % (spec.name, spec.dag_hash(7))
                )
                if os.path.lexists(build_log_link):
                    os.remove(build_log_link)
                symlink(spec.package.build_log_path, build_log_link)

    def _partition_roots_by_install_status(self):
        """Partition root specs into those that do not have to be passed to the
        installer, and those that should be, taking into account development
        specs. This is done in a single read transaction per environment instead
        of per spec."""
        installed, uninstalled = [], []
        with spack.store.db.read_transaction():
            for concretized_hash in self.concretized_order:
                spec = self.specs_by_hash[concretized_hash]
                if not spec.installed or (
                    spec.satisfies("dev_path=*") or spec.satisfies("^dev_path=*")
                ):
                    uninstalled.append(spec)
                else:
                    installed.append(spec)
        return installed, uninstalled

    def uninstalled_specs(self):
        """Return root specs that are not installed, or are installed, but
        are development specs themselves or have those among their dependencies."""
        return self._partition_roots_by_install_status()[1]

    def install_all(self, **install_args):
        """Install all concretized specs in an environment.

        Note: this does not regenerate the views for the environment;
        that needs to be done separately with a call to write().

        Args:
            install_args (dict): keyword install arguments
        """
        self.install_specs(None, **install_args)

    def install_specs(self, specs=None, **install_args):
        tty.debug("Assessing installation status of environment packages")
        # If "spack install" is invoked repeatedly for a large environment
        # where all specs are already installed, the operation can take
        # a large amount of time due to repeatedly acquiring and releasing
<<<<<<< HEAD
        # locks, this does an initial check across all specs within a single
        # DB read transaction to reduce time spent in this case. In the next
        # three lines we remove any already-installed root specs from the list
        # to install.  However, uninstalled_specs() only considers root specs,
        # so this will allow dep specs to be unnecessarily re-installed.
        uninstalled_roots = self.uninstalled_specs()
        specs_to_install = specs or uninstalled_roots
        specs_to_install = [s for s in specs_to_install
                            if s not in self.roots() or s in uninstalled_roots]

        # ensure specs already installed are marked explicit
        all_specs = specs or [cs for _, cs in self.concretized_specs()]
        specs_installed = [s for s in all_specs if s.installed]
        if specs_installed:
            with spack.store.db.write_transaction():  # do all in one transaction
                for spec in specs_installed:
=======
        # locks. As a small optimization, drop already installed root specs.
        installed_roots, uninstalled_roots = self._partition_roots_by_install_status()
        if specs:
            specs_to_install = [s for s in specs if s not in installed_roots]
            specs_dropped = [s for s in specs if s in installed_roots]
        else:
            specs_to_install = uninstalled_roots
            specs_dropped = installed_roots

        # We need to repeat the work of the installer thanks to the above optimization:
        # Already installed root specs should be marked explicitly installed in the
        # database.
        if specs_dropped:
            with spack.store.db.write_transaction():  # do all in one transaction
                for spec in specs_dropped:
>>>>>>> b1e499d0
                    spack.store.db.update_explicit(spec, True)

        if not specs_to_install:
            tty.msg("All of the packages are already installed")
        else:
            tty.debug("Processing {0} uninstalled specs".format(len(specs_to_install)))

        specs_to_overwrite = self._get_overwrite_specs()
        tty.debug("{0} specs need to be overwritten".format(len(specs_to_overwrite)))

        install_args["overwrite"] = install_args.get("overwrite", []) + specs_to_overwrite

        installs = []
        for spec in specs_to_install:
            pkg_install_args = install_args.copy()
            pkg_install_args["explicit"] = spec in self.roots()
            installs.append((spec.package, pkg_install_args))

        try:
            builder = PackageInstaller(installs)
            builder.install()
        finally:
            # Ensure links are set appropriately
            for spec in specs_to_install:
                if spec.installed:
                    self.new_installs.append(spec)
                    try:
                        self._install_log_links(spec)
                    except OSError as e:
                        tty.warn(
                            "Could not install log links for {0}: {1}".format(spec.name, str(e))
                        )

            with self.write_transaction():
                self.regenerate_views()

    def all_specs(self):
        """Return all specs, even those a user spec would shadow."""
        all_specs = set()
        for h in self.concretized_order:
            try:
                spec = self.specs_by_hash[h]
            except KeyError:
                tty.warn(
                    "Environment %s appears to be corrupt: missing spec " '"%s"' % (self.name, h)
                )
                continue
            all_specs.update(spec.traverse())

        return sorted(all_specs)

    def all_hashes(self):
        """Return hashes of all specs."""
        return list(set(s.dag_hash() for s in self.all_specs()))

    def roots(self):
        """Specs explicitly requested by the user *in this environment*.

        Yields both added and installed specs that have user specs in
        `spack.yaml`.
        """
        concretized = dict(self.concretized_specs())
        for spec in self.user_specs:
            concrete = concretized.get(spec)
            yield concrete if concrete else spec

    def added_specs(self):
        """Specs that are not yet installed.

        Yields the user spec for non-concretized specs, and the concrete
        spec for already concretized but not yet installed specs.
        """
        # use a transaction to avoid overhead of repeated calls
        # to `package.installed`
        with spack.store.db.read_transaction():
            concretized = dict(self.concretized_specs())
            for spec in self.user_specs:
                concrete = concretized.get(spec)
                if not concrete:
                    yield spec
                elif not concrete.installed:
                    yield concrete

    def concretized_specs(self):
        """Tuples of (user spec, concrete spec) for all concrete specs."""
        for s, h in zip(self.concretized_user_specs, self.concretized_order):
            yield (s, self.specs_by_hash[h])

    def get_by_hash(self, dag_hash):
        matches = {}
        for _, root in self.concretized_specs():
            for spec in root.traverse(root=True):
                dep_hash = spec.dag_hash()
                if dep_hash.startswith(dag_hash):
                    matches[dep_hash] = spec
        return list(matches.values())

    def matching_spec(self, spec):
        """
        Given a spec (likely not concretized), find a matching concretized
        spec in the environment.

        The matching spec does not have to be installed in the environment,
        but must be concrete (specs added with `spack add` without an
        intervening `spack concretize` will not be matched).

        If there is a single root spec that matches the provided spec or a
        single dependency spec that matches the provided spec, then the
        concretized instance of that spec will be returned.

        If multiple root specs match the provided spec, or no root specs match
        and multiple dependency specs match, then this raises an error
        and reports all matching specs.
        """
        # Root specs will be keyed by concrete spec, value abstract
        # Dependency-only specs will have value None
        matches = {}

        if not isinstance(spec, spack.spec.Spec):
            spec = spack.spec.Spec(spec)

        for user_spec, concretized_user_spec in self.concretized_specs():
            # Deal with concrete specs differently
            if spec.concrete:
                if spec in concretized_user_spec:
                    matches[spec] = spec
                continue

            if concretized_user_spec.satisfies(spec):
                matches[concretized_user_spec] = user_spec
            for dep_spec in concretized_user_spec.traverse(root=False):
                if dep_spec.satisfies(spec):
                    # Don't overwrite the abstract spec if present
                    # If not present already, set to None
                    matches[dep_spec] = matches.get(dep_spec, None)

        if not matches:
            return None
        elif len(matches) == 1:
            return list(matches.keys())[0]

        root_matches = dict(
            (concrete, abstract) for concrete, abstract in matches.items() if abstract
        )

        if len(root_matches) == 1:
            return list(root_matches.items())[0][0]

        # More than one spec matched, and either multiple roots matched or
        # none of the matches were roots
        # If multiple root specs match, it is assumed that the abstract
        # spec will most-succinctly summarize the difference between them
        # (and the user can enter one of these to disambiguate)
        match_strings = []
        fmt_str = "{hash:7}  " + spack.spec.default_format
        for concrete, abstract in matches.items():
            if abstract:
                s = "Root spec %s\n  %s" % (abstract, concrete.format(fmt_str))
            else:
                s = "Dependency spec\n  %s" % concrete.format(fmt_str)
            match_strings.append(s)
        matches_str = "\n".join(match_strings)

        msg = "{0} matches multiple specs in the environment {1}: \n" "{2}".format(
            str(spec), self.name, matches_str
        )
        raise SpackEnvironmentError(msg)

    def removed_specs(self):
        """Tuples of (user spec, concrete spec) for all specs that will be
        removed on nexg concretize."""
        needed = set()
        for s, c in self.concretized_specs():
            if s in self.user_specs:
                for d in c.traverse():
                    needed.add(d)

        for s, c in self.concretized_specs():
            for d in c.traverse():
                if d not in needed:
                    yield d

    def _get_environment_specs(self, recurse_dependencies=True):
        """Returns the specs of all the packages in an environment.

        If these specs appear under different user_specs, only one copy
        is added to the list returned.
        """
        spec_list = list()

        for spec_hash in self.concretized_order:
            spec = self.specs_by_hash[spec_hash]

            specs = spec.traverse(deptype=("link", "run")) if recurse_dependencies else (spec,)

            spec_list.extend(specs)

        return spec_list

    def _to_lockfile_dict(self):
        """Create a dictionary to store a lockfile for this environment."""
        concrete_specs = {}
        for spec in self.specs_by_hash.values():
            for s in spec.traverse():
                dag_hash = s.dag_hash()
                if dag_hash not in concrete_specs:
                    spec_dict = s.node_dict_with_hashes(hash=ht.dag_hash)
                    # Assumes no legacy formats, since this was just created.
                    spec_dict[ht.dag_hash.name] = s.dag_hash()
                    concrete_specs[dag_hash] = spec_dict

        hash_spec_list = zip(self.concretized_order, self.concretized_user_specs)

        # this is the lockfile we'll write out
        data = {
            # metadata about the format
            "_meta": {
                "file-type": "spack-lockfile",
                "lockfile-version": lockfile_format_version,
                "specfile-version": spack.spec.specfile_format_version,
            },
            # users specs + hashes are the 'roots' of the environment
            "roots": [{"hash": h, "spec": str(s)} for h, s in hash_spec_list],
            # Concrete specs by hash, including dependencies
            "concrete_specs": concrete_specs,
        }

        return data

    def _read_lockfile(self, file_or_json):
        """Read a lockfile from a file or from a raw string."""
        lockfile_dict = sjson.load(file_or_json)
        self._read_lockfile_dict(lockfile_dict)
        return lockfile_dict["_meta"]["lockfile-version"]

    def _read_lockfile_dict(self, d):
        """Read a lockfile dictionary into this environment."""
        self.specs_by_hash = {}

        roots = d["roots"]
        self.concretized_user_specs = [Spec(r["spec"]) for r in roots]
        self.concretized_order = [r["hash"] for r in roots]
        json_specs_by_hash = d["concrete_specs"]

        # Track specs by their lockfile key.  Currently spack uses the finest
        # grained hash as the lockfile key, while older formats used the build
        # hash or a previous incarnation of the DAG hash (one that did not
        # include build deps or package hash).
        specs_by_hash = {}

        # Track specs by their DAG hash, allows handling DAG hash collisions
        first_seen = {}

        # First pass: Put each spec in the map ignoring dependencies
        for lockfile_key, node_dict in json_specs_by_hash.items():
            spec = Spec.from_node_dict(node_dict)
            if not spec._hash:
                # in v1 lockfiles, the hash only occurs as a key
                spec._hash = lockfile_key
            specs_by_hash[lockfile_key] = spec

        # Second pass: For each spec, get its dependencies from the node dict
        # and add them to the spec
        for lockfile_key, node_dict in json_specs_by_hash.items():
            for _, dep_hash, deptypes, _ in Spec.dependencies_from_node_dict(node_dict):
                specs_by_hash[lockfile_key]._add_dependency(specs_by_hash[dep_hash], deptypes)

        # Traverse the root specs one at a time in the order they appear.
        # The first time we see each DAG hash, that's the one we want to
        # keep.  This is only required as long as we support older lockfile
        # formats where the mapping from DAG hash to lockfile key is possibly
        # one-to-many.
        for lockfile_key in self.concretized_order:
            for s in specs_by_hash[lockfile_key].traverse():
                if s.dag_hash() not in first_seen:
                    first_seen[s.dag_hash()] = s

        # Now make sure concretized_order and our internal specs dict
        # contains the keys used by modern spack (i.e. the dag_hash
        # that includes build deps and package hash).
        self.concretized_order = [
            specs_by_hash[h_key].dag_hash() for h_key in self.concretized_order
        ]

        for spec_dag_hash in self.concretized_order:
            self.specs_by_hash[spec_dag_hash] = first_seen[spec_dag_hash]

    def write(self, regenerate=True):
        """Writes an in-memory environment to its location on disk.

        Write out package files for each newly concretized spec.  Also
        regenerate any views associated with the environment and run post-write
        hooks, if regenerate is True.

        Arguments:
            regenerate (bool): regenerate views and run post-write hooks as
                well as writing if True.
        """
        # Warn that environments are not in the latest format.
        if not is_latest_format(self.manifest_path):
            ver = ".".join(str(s) for s in spack.spack_version_info[:2])
            msg = (
                'The environment "{}" is written to disk in a deprecated format. '
                "Please update it using:\n\n"
                "\tspack env update {}\n\n"
                "Note that versions of Spack older than {} may not be able to "
                "use the updated configuration."
            )
            tty.warn(msg.format(self.name, self.name, ver))

        # ensure path in var/spack/environments
        fs.mkdirp(self.path)

        yaml_dict = config_dict(self.yaml)
        raw_yaml_dict = config_dict(self.raw_yaml)

        if self.specs_by_hash:
            # ensure the prefix/.env directory exists
            fs.mkdirp(self.env_subdir_path)

            for spec in self.new_specs:
                for dep in spec.traverse():
                    if not dep.concrete:
                        raise ValueError(
                            "specs passed to environment.write() " "must be concrete!"
                        )

                    root = os.path.join(self.repos_path, dep.namespace)
                    repo = spack.repo.create_or_construct(root, dep.namespace)
                    pkg_dir = repo.dirname_for_package_name(dep.name)

                    fs.mkdirp(pkg_dir)
                    spack.repo.path.dump_provenance(dep, pkg_dir)

            self._update_and_write_manifest(raw_yaml_dict, yaml_dict)

            # Write the lock file last. This is useful for Makefiles
            # with `spack.lock: spack.yaml` rules, where the target
            # should be newer than the prerequisite to avoid
            # redundant re-concretization.
            with fs.write_tmp_and_move(self.lock_path) as f:
                sjson.dump(self._to_lockfile_dict(), stream=f)
        else:
            with fs.safe_remove(self.lock_path):
                self._update_and_write_manifest(raw_yaml_dict, yaml_dict)

        # TODO: rethink where this needs to happen along with
        # writing. For some of the commands (like install, which write
        # concrete specs AND regen) this might as well be a separate
        # call.  But, having it here makes the views consistent witht the
        # concretized environment for most operations.  Which is the
        # special case?
        if regenerate:
            self.regenerate_views()

            # Run post_env_hooks
            spack.hooks.post_env_write(self)

        # new specs and new installs reset at write time
        self.new_specs = []
        self.new_installs = []

    def _update_and_write_manifest(self, raw_yaml_dict, yaml_dict):
        """Update YAML manifest for this environment based on changes to
        spec lists and views and write it.
        """
        # invalidate _repo cache
        self._repo = None
        # put any changes in the definitions in the YAML
        for name, speclist in self.spec_lists.items():
            if name == user_speclist_name:
                # The primary list is handled differently
                continue

            active_yaml_lists = [
                x
                for x in yaml_dict.get("definitions", [])
                if name in x and _eval_conditional(x.get("when", "True"))
            ]

            # Remove any specs in yaml that are not in internal representation
            for ayl in active_yaml_lists:
                # If it's not a string, it's a matrix. Those can't have changed
                # If it is a string that starts with '$', it's a reference.
                # Those also can't have changed.
                ayl[name][:] = [
                    s
                    for s in ayl.setdefault(name, [])
                    if (not isinstance(s, six.string_types))
                    or s.startswith("$")
                    or Spec(s) in speclist.specs
                ]

            # Put the new specs into the first active list from the yaml
            new_specs = [
                entry
                for entry in speclist.yaml_list
                if isinstance(entry, six.string_types)
                and not any(entry in ayl[name] for ayl in active_yaml_lists)
            ]
            list_for_new_specs = active_yaml_lists[0].setdefault(name, [])
            list_for_new_specs[:] = list_for_new_specs + new_specs
        # put the new user specs in the YAML.
        # This can be done directly because there can't be multiple definitions
        # nor when clauses for `specs` list.
        yaml_spec_list = yaml_dict.setdefault(user_speclist_name, [])
        yaml_spec_list[:] = self.user_specs.yaml_list
        # Construct YAML representation of view
        default_name = default_view_name
        if self.views and len(self.views) == 1 and default_name in self.views:
            path = self.default_view.root
            if self.default_view == ViewDescriptor(self.path, self.view_path_default):
                view = True
            elif self.default_view == ViewDescriptor(self.path, path):
                view = path
            else:
                view = dict((name, view.to_dict()) for name, view in self.views.items())
        elif self.views:
            view = dict((name, view.to_dict()) for name, view in self.views.items())
        else:
            view = False
        yaml_dict["view"] = view

        if self.dev_specs:
            # Remove entries that are mirroring defaults
            write_dev_specs = copy.deepcopy(self.dev_specs)
            for name, entry in write_dev_specs.items():
                if entry["path"] == name:
                    del entry["path"]
            yaml_dict["develop"] = write_dev_specs
        else:
            yaml_dict.pop("develop", None)

        # Remove yaml sections that are shadowing defaults
        # construct garbage path to ensure we don't find a manifest by accident
        with fs.temp_cwd() as env_dir:
            bare_env = Environment(env_dir, with_view=self.view_path_default)
            keys_present = list(yaml_dict.keys())
            for key in keys_present:
                if yaml_dict[key] == config_dict(bare_env.yaml).get(key, None):
                    if key not in raw_yaml_dict:
                        del yaml_dict[key]
        # if all that worked, write out the manifest file at the top level
        # (we used to check whether the yaml had changed and not write it out
        # if it hadn't. We can't do that anymore because it could be the only
        # thing that changed is the "override" attribute on a config dict,
        # which would not show up in even a string comparison between the two
        # keys).
        changed = not yaml_equivalent(self.yaml, self.raw_yaml)
        written = os.path.exists(self.manifest_path)
        if changed or not written:
            self.raw_yaml = copy.deepcopy(self.yaml)
            with fs.write_tmp_and_move(os.path.realpath(self.manifest_path)) as f:
                _write_yaml(self.yaml, f)

    def __enter__(self):
        self._previous_active = _active_environment
        activate(self)
        return self

    def __exit__(self, exc_type, exc_val, exc_tb):
        deactivate()
        if self._previous_active:
            activate(self._previous_active)


def yaml_equivalent(first, second):
    """Returns whether two spack yaml items are equivalent, including overrides"""
    if isinstance(first, dict):
        return isinstance(second, dict) and _equiv_dict(first, second)
    elif isinstance(first, list):
        return isinstance(second, list) and _equiv_list(first, second)
    else:  # it's a string
        return isinstance(second, six.string_types) and first == second


def _equiv_list(first, second):
    """Returns whether two spack yaml lists are equivalent, including overrides"""
    if len(first) != len(second):
        return False
    return all(yaml_equivalent(f, s) for f, s in zip(first, second))


def _equiv_dict(first, second):
    """Returns whether two spack yaml dicts are equivalent, including overrides"""
    if len(first) != len(second):
        return False
    same_values = all(yaml_equivalent(fv, sv) for fv, sv in zip(first.values(), second.values()))
    same_keys_with_same_overrides = all(
        fk == sk and getattr(fk, "override", False) == getattr(sk, "override", False)
        for fk, sk in zip(first.keys(), second.keys())
    )
    return same_values and same_keys_with_same_overrides


def display_specs(concretized_specs):
    """Displays the list of specs returned by `Environment.concretize()`.

    Args:
        concretized_specs (list): list of specs returned by
            `Environment.concretize()`
    """

    def _tree_to_display(spec):
        return spec.tree(
            recurse_dependencies=True,
            status_fn=spack.spec.Spec.install_status,
            hashlen=7,
            hashes=True,
        )

    for user_spec, concrete_spec in concretized_specs:
        tty.msg("Concretized {0}".format(user_spec))
        sys.stdout.write(_tree_to_display(concrete_spec))
        print("")


def _concretize_from_constraints(spec_constraints, tests=False):
    # Accept only valid constraints from list and concretize spec
    # Get the named spec even if out of order
    root_spec = [s for s in spec_constraints if s.name]
    if len(root_spec) != 1:
        m = "The constraints %s are not a valid spec " % spec_constraints
        m += "concretization target. all specs must have a single name "
        m += "constraint for concretization."
        raise InvalidSpecConstraintError(m)
    spec_constraints.remove(root_spec[0])

    invalid_constraints = []
    while True:
        # Attach all anonymous constraints to one named spec
        s = root_spec[0].copy()
        for c in spec_constraints:
            if c not in invalid_constraints:
                s.constrain(c)
        try:
            return s.concretized(tests=tests)
        except spack.spec.InvalidDependencyError as e:
            invalid_deps_string = ["^" + d for d in e.invalid_deps]
            invalid_deps = [
                c
                for c in spec_constraints
                if any(c.satisfies(invd, strict=True) for invd in invalid_deps_string)
            ]
            if len(invalid_deps) != len(invalid_deps_string):
                raise e
            invalid_constraints.extend(invalid_deps)
        except UnknownVariantError as e:
            invalid_variants = e.unknown_variants
            inv_variant_constraints = [
                c for c in spec_constraints if any(name in c.variants for name in invalid_variants)
            ]
            if len(inv_variant_constraints) != len(invalid_variants):
                raise e
            invalid_constraints.extend(inv_variant_constraints)


def _concretize_task(packed_arguments):
    spec_constraints, tests = packed_arguments
    with tty.SuppressOutput(msg_enabled=False):
        return _concretize_from_constraints(spec_constraints, tests)


def make_repo_path(root):
    """Make a RepoPath from the repo subdirectories in an environment."""
    path = spack.repo.RepoPath()

    if os.path.isdir(root):
        for repo_root in os.listdir(root):
            repo_root = os.path.join(root, repo_root)

            if not os.path.isdir(repo_root):
                continue

            repo = spack.repo.Repo(repo_root)
            path.put_last(repo)

    return path


def prepare_config_scope(env):
    """Add env's scope to the global configuration search path."""
    for scope in env.config_scopes():
        spack.config.config.push_scope(scope)


def deactivate_config_scope(env):
    """Remove any scopes from env from the global config path."""
    for scope in env.config_scopes():
        spack.config.config.remove_scope(scope.name)


def manifest_file(env_name_or_dir):
    """Return the absolute path to a manifest file given the environment
    name or directory.

    Args:
        env_name_or_dir (str): either the name of a valid environment
            or a directory where a manifest file resides

    Raises:
        AssertionError: if the environment is not found
    """
    env_dir = None
    if is_env_dir(env_name_or_dir):
        env_dir = os.path.abspath(env_name_or_dir)
    elif exists(env_name_or_dir):
        env_dir = os.path.abspath(root(env_name_or_dir))

    assert env_dir, "environment not found [env={0}]".format(env_name_or_dir)
    return os.path.join(env_dir, manifest_name)


def update_yaml(manifest, backup_file):
    """Update a manifest file from an old format to the current one.

    Args:
        manifest (str): path to a manifest file
        backup_file (str): file where to copy the original manifest

    Returns:
        True if the manifest was updated, False otherwise.

    Raises:
        AssertionError: in case anything goes wrong during the update
    """
    # Check if the environment needs update
    with open(manifest) as f:
        data = syaml.load(f)

    top_level_key = _top_level_key(data)
    needs_update = spack.schema.env.update(data[top_level_key])
    if not needs_update:
        msg = "No update needed [manifest={0}]".format(manifest)
        tty.debug(msg)
        return False

    # Copy environment to a backup file and update it
    msg = (
        'backup file "{0}" already exists on disk. Check its content '
        "and remove it before trying to update again."
    )
    assert not os.path.exists(backup_file), msg.format(backup_file)

    shutil.copy(manifest, backup_file)
    with open(manifest, "w") as f:
        syaml.dump_config(data, f)
    return True


def _top_level_key(data):
    """Return the top level key used in this environment

    Args:
        data (dict): raw yaml data of the environment

    Returns:
        Either 'spack' or 'env'
    """
    msg = 'cannot find top level attribute "spack" or "env"' "in the environment"
    assert any(x in data for x in ("spack", "env")), msg
    if "spack" in data:
        return "spack"
    return "env"


def is_latest_format(manifest):
    """Return False if the manifest file exists and is not in the latest schema format.

    Args:
        manifest (str): manifest file to be analyzed
    """
    try:
        with open(manifest) as f:
            data = syaml.load(f)
    except (OSError, IOError):
        return True
    top_level_key = _top_level_key(data)
    changed = spack.schema.env.update(data[top_level_key])
    return not changed


@contextlib.contextmanager
def no_active_environment():
    """Deactivate the active environment for the duration of the context. Has no
    effect when there is no active environment."""
    env = active_environment()
    try:
        deactivate()
        yield
    finally:
        # TODO: we don't handle `use_env_repo` here.
        if env:
            activate(env)


class SpackEnvironmentError(spack.error.SpackError):
    """Superclass for all errors to do with Spack environments."""


class SpackEnvironmentViewError(SpackEnvironmentError):
    """Class for errors regarding view generation."""<|MERGE_RESOLUTION|>--- conflicted
+++ resolved
@@ -1606,24 +1606,6 @@
         # If "spack install" is invoked repeatedly for a large environment
         # where all specs are already installed, the operation can take
         # a large amount of time due to repeatedly acquiring and releasing
-<<<<<<< HEAD
-        # locks, this does an initial check across all specs within a single
-        # DB read transaction to reduce time spent in this case. In the next
-        # three lines we remove any already-installed root specs from the list
-        # to install.  However, uninstalled_specs() only considers root specs,
-        # so this will allow dep specs to be unnecessarily re-installed.
-        uninstalled_roots = self.uninstalled_specs()
-        specs_to_install = specs or uninstalled_roots
-        specs_to_install = [s for s in specs_to_install
-                            if s not in self.roots() or s in uninstalled_roots]
-
-        # ensure specs already installed are marked explicit
-        all_specs = specs or [cs for _, cs in self.concretized_specs()]
-        specs_installed = [s for s in all_specs if s.installed]
-        if specs_installed:
-            with spack.store.db.write_transaction():  # do all in one transaction
-                for spec in specs_installed:
-=======
         # locks. As a small optimization, drop already installed root specs.
         installed_roots, uninstalled_roots = self._partition_roots_by_install_status()
         if specs:
@@ -1639,7 +1621,6 @@
         if specs_dropped:
             with spack.store.db.write_transaction():  # do all in one transaction
                 for spec in specs_dropped:
->>>>>>> b1e499d0
                     spack.store.db.update_explicit(spec, True)
 
         if not specs_to_install:

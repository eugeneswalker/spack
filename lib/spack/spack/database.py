# Copyright 2013-2019 Lawrence Livermore National Security, LLC and other
# Spack Project Developers. See the top-level COPYRIGHT file for details.
#
# SPDX-License-Identifier: (Apache-2.0 OR MIT)

"""Spack's installation tracking database.

The database serves two purposes:

  1. It implements a cache on top of a potentially very large Spack
     directory hierarchy, speeding up many operations that would
     otherwise require filesystem access.

  2. It will allow us to track external installations as well as lost
     packages and their dependencies.

Prior to the implementation of this store, a directory layout served
as the authoritative database of packages in Spack.  This module
provides a cache and a sanity checking mechanism for what is in the
filesystem.

"""
import datetime
import time
import os
import sys
import socket
import contextlib
from six import string_types
from six import iteritems

from ruamel.yaml.error import MarkedYAMLError, YAMLError

import llnl.util.tty as tty
from llnl.util.filesystem import mkdirp

import spack.store
import spack.repo
import spack.spec
import spack.util.spack_yaml as syaml
import spack.util.spack_json as sjson
from spack.filesystem_view import YamlFilesystemView
from spack.util.crypto import bit_length
from spack.directory_layout import DirectoryLayoutError
from spack.error import SpackError
from spack.version import Version
from spack.util.lock import Lock, WriteTransaction, ReadTransaction, LockError

# DB goes in this directory underneath the root
_db_dirname = '.spack-db'

# DB version.  This is stuck in the DB file to track changes in format.
# Increment by one when the database format changes.
# Versions before 5 were not integers.
_db_version = Version('5')

# For any version combinations here, skip reindex when upgrading.
# Reindexing can take considerable time and is not always necessary.
_skip_reindex = [
    # reindexing takes a significant amount of time, and there's
    # no reason to do it from DB version 0.9.3 to version 5. The
    # only difference is that v5 can contain "deprecated_for"
    # fields.  So, skip the reindex for this transition. The new
    # version is saved to disk the first time the DB is written.
    (Version('0.9.3'), Version('5')),
]

# Timeout for spack database locks in seconds
_db_lock_timeout = 120

# Types of dependencies tracked by the database
_tracked_deps = ('link', 'run')


def _now():
    """Returns the time since the epoch"""
    return time.time()


def _autospec(function):
    """Decorator that automatically converts the argument of a single-arg
       function to a Spec."""

    def converter(self, spec_like, *args, **kwargs):
        if not isinstance(spec_like, spack.spec.Spec):
            spec_like = spack.spec.Spec(spec_like)
        return function(self, spec_like, *args, **kwargs)

    return converter


class InstallStatus(str):
    pass


class InstallStatuses(object):
    INSTALLED = InstallStatus('installed')
    DEPRECATED = InstallStatus('deprecated')
    MISSING = InstallStatus('missing')

    @classmethod
    def canonicalize(cls, query_arg):
        if query_arg is True:
            return [cls.INSTALLED]
        elif query_arg is False:
            return [cls.MISSING]
        elif query_arg is any:
            return [cls.INSTALLED, cls.DEPRECATED, cls.MISSING]
        elif isinstance(query_arg, InstallStatus):
            return [query_arg]
        else:
            try:  # Try block catches if it is not an iterable at all
                if any(type(x) != InstallStatus for x in query_arg):
                    raise TypeError
            except TypeError:
                raise TypeError(
                    'installation query must be `any`, boolean, '
                    'InstallStatus, or iterable of InstallStatus')
            return query_arg


class InstallRecord(object):
    """A record represents one installation in the DB.

    The record keeps track of the spec for the installation, its
    install path, AND whether or not it is installed.  We need the
    installed flag in case a user either:

        a) blew away a directory, or
        b) used spack uninstall -f to get rid of it

    If, in either case, the package was removed but others still
    depend on it, we still need to track its spec, so we don't
    actually remove from the database until a spec has no installed
    dependents left.

    Args:
        spec (Spec): spec tracked by the install record
        path (str): path where the spec has been installed
        installed (bool): whether or not the spec is currently installed
        ref_count (int): number of specs that depend on this one
        explicit (bool, optional): whether or not this spec was explicitly
            installed, or pulled-in as a dependency of something else
        installation_time (time, optional): time of the installation
    """

    def __init__(
            self,
            spec,
            path,
            installed,
            ref_count=0,
            explicit=False,
            installation_time=None,
            deprecated_for=None
    ):
        self.spec = spec
        self.path = str(path) if path else None
        self.installed = bool(installed)
        self.ref_count = ref_count
        self.explicit = explicit
        self.installation_time = installation_time or _now()
        self.deprecated_for = deprecated_for

    def install_type_matches(self, installed):
        installed = InstallStatuses.canonicalize(installed)
        if self.installed:
            return InstallStatuses.INSTALLED in installed
        elif self.deprecated_for:
            return InstallStatuses.DEPRECATED in installed
        else:
            return InstallStatuses.MISSING in installed

    def to_dict(self):
        rec_dict = {
            'spec': self.spec.to_node_dict(),
            'path': self.path,
            'installed': self.installed,
            'ref_count': self.ref_count,
            'explicit': self.explicit,
            'installation_time': self.installation_time,
        }
        if self.deprecated_for:
            rec_dict.update({'deprecated_for': self.deprecated_for})
        return rec_dict

    @classmethod
    def from_dict(cls, spec, dictionary):
        d = dict(dictionary.items())
        d.pop('spec', None)

        # Old databases may have "None" for path for externals
        if d['path'] == 'None':
            d['path'] = None

        return InstallRecord(spec, **d)


class ForbiddenLockError(SpackError):
    """Raised when an upstream DB attempts to acquire a lock"""


class ForbiddenLock(object):
    def __getattribute__(self, name):
        raise ForbiddenLockError(
            "Cannot access attribute '{0}' of lock".format(name))


class Database(object):

    """Per-process lock objects for each install prefix."""
    _prefix_locks = {}

    def __init__(self, root, db_dir=None, upstream_dbs=None,
                 is_upstream=False):
        """Create a Database for Spack installations under ``root``.

        A Database is a cache of Specs data from ``$prefix/spec.yaml``
        files in Spack installation directories.

        By default, Database files (data and lock files) are stored
        under ``root/.spack-db``, which is created if it does not
        exist.  This is the ``db_dir``.

        The Database will attempt to read an ``index.json`` file in
        ``db_dir``.  If it does not find one, it will fall back to read
        an ``index.yaml`` if one is present.  If that does not exist, it
        will create a database when needed by scanning the entire
        Database root for ``spec.yaml`` files according to Spack's
        ``DirectoryLayout``.

        Caller may optionally provide a custom ``db_dir`` parameter
        where data will be stored.  This is intended to be used for
        testing the Database class.

        """
        self.root = root

        if db_dir is None:
            # If the db_dir is not provided, default to within the db root.
            self._db_dir = os.path.join(self.root, _db_dirname)
        else:
            # Allow customizing the database directory location for testing.
            self._db_dir = db_dir

        # Set up layout of database files within the db dir
        self._old_yaml_index_path = os.path.join(self._db_dir, 'index.yaml')
        self._index_path = os.path.join(self._db_dir, 'index.json')
        self._lock_path = os.path.join(self._db_dir, 'lock')

        # This is for other classes to use to lock prefix directories.
        self.prefix_lock_path = os.path.join(self._db_dir, 'prefix_lock')

        # Create needed directories and files
        if not os.path.exists(self._db_dir):
            mkdirp(self._db_dir)

        self.is_upstream = is_upstream

        # initialize rest of state.
        self.db_lock_timeout = (
            spack.config.get('config:db_lock_timeout') or _db_lock_timeout)
        self.package_lock_timeout = (
            spack.config.get('config:package_lock_timeout') or None)
        tty.debug('DATABASE LOCK TIMEOUT: {0}s'.format(
                  str(self.db_lock_timeout)))
        timeout_format_str = ('{0}s'.format(str(self.package_lock_timeout))
                              if self.package_lock_timeout else 'No timeout')
        tty.debug('PACKAGE LOCK TIMEOUT: {0}'.format(
                  str(timeout_format_str)))
<<<<<<< HEAD
        self.lock = Lock(self._lock_path,
                         default_timeout=self.db_lock_timeout,
                         desc='database')
=======

        if self.is_upstream:
            self.lock = ForbiddenLock()
        else:
            self.lock = Lock(self._lock_path,
                             default_timeout=self.db_lock_timeout)
>>>>>>> 7af668f4
        self._data = {}

        self.upstream_dbs = list(upstream_dbs) if upstream_dbs else []

        # whether there was an error at the start of a read transaction
        self._error = None

        # For testing: if this is true, an exception is thrown when missing
        # dependencies are detected (rather than just printing a warning
        # message)
        self._fail_when_missing_deps = False

    def write_transaction(self):
        """Get a write lock context manager for use in a `with` block."""
        return WriteTransaction(self.lock, self._read, self._write)

    def read_transaction(self):
        """Get a read lock context manager for use in a `with` block."""
        return ReadTransaction(self.lock, self._read)

    def prefix_lock(self, spec):
        """Get a lock on a particular spec's installation directory.

        NOTE: The installation directory **does not** need to exist.

        Prefix lock is a byte range lock on the nth byte of a file.

        The lock file is ``spack.store.db.prefix_lock`` -- the DB
        tells us what to call it and it lives alongside the install DB.

        n is the sys.maxsize-bit prefix of the DAG hash.  This makes
        likelihood of collision is very low AND it gives us
        readers-writer lock semantics with just a single lockfile, so no
        cleanup required.
        """
        prefix = spec.prefix
        if prefix not in self._prefix_locks:
            self._prefix_locks[prefix] = Lock(
                self.prefix_lock_path,
                start=spec.dag_hash_bit_prefix(bit_length(sys.maxsize)),
                length=1,
                default_timeout=self.package_lock_timeout, desc=spec.name)

        return self._prefix_locks[prefix]

    @contextlib.contextmanager
    def prefix_read_lock(self, spec):
        prefix_lock = self.prefix_lock(spec)
        prefix_lock.acquire_read()

        try:
            yield self
        except LockError:
            # This addresses the case where a nested lock attempt fails inside
            # of this context manager
            raise
        except (Exception, KeyboardInterrupt):
            prefix_lock.release_read()
            raise
        else:
            prefix_lock.release_read()

    @contextlib.contextmanager
    def prefix_write_lock(self, spec):
        prefix_lock = self.prefix_lock(spec)
        prefix_lock.acquire_write()

        try:
            yield self
        except LockError:
            # This addresses the case where a nested lock attempt fails inside
            # of this context manager
            raise
        except (Exception, KeyboardInterrupt):
            prefix_lock.release_write()
            raise
        else:
            prefix_lock.release_write()

    def _write_to_file(self, stream):
        """Write out the databsae to a JSON file.

        This function does not do any locking or transactions.
        """
        # map from per-spec hash code to installation record.
        installs = dict((k, v.to_dict()) for k, v in self._data.items())

        # database includes installation list and version.

        # NOTE: this DB version does not handle multiple installs of
        # the same spec well.  If there are 2 identical specs with
        # different paths, it can't differentiate.
        # TODO: fix this before we support multiple install locations.
        database = {
            'database': {
                'installs': installs,
                'version': str(_db_version)
            }
        }

        try:
            sjson.dump(database, stream)
        except YAMLError as e:
            raise syaml.SpackYAMLError(
                "error writing YAML database:", str(e))

    def _read_spec_from_dict(self, hash_key, installs):
        """Recursively construct a spec from a hash in a YAML database.

        Does not do any locking.
        """
        spec_dict = installs[hash_key]['spec']

        # Install records don't include hash with spec, so we add it in here
        # to ensure it is read properly.
        for name in spec_dict:
            spec_dict[name]['hash'] = hash_key

        # Build spec from dict first.
        spec = spack.spec.Spec.from_node_dict(spec_dict)
        return spec

    def db_for_spec_hash(self, hash_key):
        with self.read_transaction():
            if hash_key in self._data:
                return self

        for db in self.upstream_dbs:
            if hash_key in db._data:
                return db

    def query_by_spec_hash(self, hash_key, data=None):
        if data and hash_key in data:
            return False, data[hash_key]
        if not data:
            with self.read_transaction():
                if hash_key in self._data:
                    return False, self._data[hash_key]
        for db in self.upstream_dbs:
            if hash_key in db._data:
                return True, db._data[hash_key]
        return False, None

    def _assign_dependencies(self, hash_key, installs, data):
        # Add dependencies from other records in the install DB to
        # form a full spec.
        spec = data[hash_key].spec
        spec_dict = installs[hash_key]['spec']
        if 'dependencies' in spec_dict[spec.name]:
            yaml_deps = spec_dict[spec.name]['dependencies']
            for dname, dhash, dtypes in spack.spec.Spec.read_yaml_dep_specs(
                    yaml_deps):
                # It is important that we always check upstream installations
                # in the same order, and that we always check the local
                # installation first: if a downstream Spack installs a package
                # then dependents in that installation could be using it.
                # If a hash is installed locally and upstream, there isn't
                # enough information to determine which one a local package
                # depends on, so the convention ensures that this isn't an
                # issue.
                upstream, record = self.query_by_spec_hash(dhash, data=data)
                child = record.spec if record else None

                if not child:
                    msg = ("Missing dependency not in database: "
                           "%s needs %s-%s" % (
                               spec.cformat('{name}{/hash:7}'),
                               dname, dhash[:7]))
                    if self._fail_when_missing_deps:
                        raise MissingDependenciesError(msg)
                    tty.warn(msg)
                    continue

                spec._add_dependency(child, dtypes)

    def _read_from_file(self, stream, format='json'):
        """
        Fill database from file, do not maintain old data
        Translate the spec portions from node-dict form to spec form

        Does not do any locking.
        """
        if format.lower() == 'json':
            load = sjson.load
        elif format.lower() == 'yaml':
            load = syaml.load
        else:
            raise ValueError("Invalid database format: %s" % format)

        try:
            if isinstance(stream, string_types):
                with open(stream, 'r') as f:
                    fdata = load(f)
            else:
                fdata = load(stream)
        except MarkedYAMLError as e:
            raise syaml.SpackYAMLError("error parsing YAML database:", str(e))
        except Exception as e:
            raise CorruptDatabaseError("error parsing database:", str(e))

        if fdata is None:
            return

        def check(cond, msg):
            if not cond:
                raise CorruptDatabaseError(
                    "Spack database is corrupt: %s" % msg, self._index_path)

        check('database' in fdata, "No 'database' attribute in YAML.")

        # High-level file checks
        db = fdata['database']
        check('installs' in db, "No 'installs' in YAML DB.")
        check('version' in db, "No 'version' in YAML DB.")

        installs = db['installs']

        # TODO: better version checking semantics.
        version = Version(db['version'])
        if version > _db_version:
            raise InvalidDatabaseVersionError(_db_version, version)
        elif version < _db_version:
            if not any(
                    old == version and new == _db_version
                    for old, new in _skip_reindex
            ):
                tty.warn(
                    "Spack database version changed from %s to %s. Upgrading."
                    % (version, _db_version)
                )

                self.reindex(spack.store.layout)
                installs = dict(
                    (k, v.to_dict()) for k, v in self._data.items()
                )

        def invalid_record(hash_key, error):
            msg = ("Invalid record in Spack database: "
                   "hash: %s, cause: %s: %s")
            msg %= (hash_key, type(error).__name__, str(error))
            raise CorruptDatabaseError(msg, self._index_path)

        # Build up the database in three passes:
        #
        #   1. Read in all specs without dependencies.
        #   2. Hook dependencies up among specs.
        #   3. Mark all specs concrete.
        #
        # The database is built up so that ALL specs in it share nodes
        # (i.e., its specs are a true Merkle DAG, unlike most specs.)

        # Pass 1: Iterate through database and build specs w/o dependencies
        data = {}
        for hash_key, rec in installs.items():
            try:
                # This constructs a spec DAG from the list of all installs
                spec = self._read_spec_from_dict(hash_key, installs)

                # Insert the brand new spec in the database.  Each
                # spec has its own copies of its dependency specs.
                # TODO: would a more immmutable spec implementation simplify
                #       this?
                data[hash_key] = InstallRecord.from_dict(spec, rec)
            except Exception as e:
                invalid_record(hash_key, e)

        # Pass 2: Assign dependencies once all specs are created.
        for hash_key in data:
            try:
                self._assign_dependencies(hash_key, installs, data)
            except MissingDependenciesError:
                raise
            except Exception as e:
                invalid_record(hash_key, e)

        # Pass 3: Mark all specs concrete.  Specs representing real
        # installations must be explicitly marked.
        # We do this *after* all dependencies are connected because if we
        # do it *while* we're constructing specs,it causes hashes to be
        # cached prematurely.
        for hash_key, rec in data.items():
            rec.spec._mark_concrete()

        self._data = data

    def reindex(self, directory_layout):
        """Build database index from scratch based on a directory layout.

        Locks the DB if it isn't locked already.

        """
        if self.is_upstream:
            raise UpstreamDatabaseLockingError(
                "Cannot reindex an upstream database")

        # Special transaction to avoid recursive reindex calls and to
        # ignore errors if we need to rebuild a corrupt database.
        def _read_suppress_error():
            try:
                if os.path.isfile(self._index_path):
                    self._read_from_file(self._index_path)
            except CorruptDatabaseError as e:
                self._error = e
                self._data = {}

        transaction = WriteTransaction(
            self.lock, _read_suppress_error, self._write
        )

        with transaction:
            if self._error:
                tty.warn(
                    "Spack database was corrupt. Will rebuild. Error was:",
                    str(self._error)
                )
                self._error = None

            old_data = self._data
            try:
                self._construct_from_directory_layout(
                    directory_layout, old_data)
            except BaseException:
                # If anything explodes, restore old data, skip write.
                self._data = old_data
                raise

    def _construct_entry_from_directory_layout(self, directory_layout,
                                               old_data, spec,
                                               deprecator=None):
        # Try to recover explicit value from old DB, but
        # default it to True if DB was corrupt. This is
        # just to be conservative in case a command like
        # "autoremove" is run by the user after a reindex.
        tty.debug(
            'RECONSTRUCTING FROM SPEC.YAML: {0}'.format(spec))
        explicit = True
        inst_time = os.stat(spec.prefix).st_ctime
        if old_data is not None:
            old_info = old_data.get(spec.dag_hash())
            if old_info is not None:
                explicit = old_info.explicit
                inst_time = old_info.installation_time

        extra_args = {
            'explicit': explicit,
            'installation_time': inst_time
        }
        self._add(spec, directory_layout, **extra_args)
        if deprecator:
            self._deprecate(spec, deprecator)

    def _construct_from_directory_layout(self, directory_layout, old_data):
        # Read first the `spec.yaml` files in the prefixes. They should be
        # considered authoritative with respect to DB reindexing, as
        # entries in the DB may be corrupted in a way that still makes
        # them readable. If we considered DB entries authoritative
        # instead, we would perpetuate errors over a reindex.
        with directory_layout.disable_upstream_check():
            # Initialize data in the reconstructed DB
            self._data = {}

            # Start inspecting the installed prefixes
            processed_specs = set()

            for spec in directory_layout.all_specs():
                self._construct_entry_from_directory_layout(directory_layout,
                                                            old_data, spec)
                processed_specs.add(spec)

            for spec, deprecator in directory_layout.all_deprecated_specs():
                self._construct_entry_from_directory_layout(directory_layout,
                                                            old_data, spec,
                                                            deprecator)
                processed_specs.add(spec)

            for key, entry in old_data.items():
                # We already took care of this spec using
                # `spec.yaml` from its prefix.
                if entry.spec in processed_specs:
                    msg = 'SKIPPING RECONSTRUCTION FROM OLD DB: {0}'
                    msg += ' [already reconstructed from spec.yaml]'
                    tty.debug(msg.format(entry.spec))
                    continue

                # If we arrived here it very likely means that
                # we have external specs that are not dependencies
                # of other specs. This may be the case for externally
                # installed compilers or externally installed
                # applications.
                tty.debug(
                    'RECONSTRUCTING FROM OLD DB: {0}'.format(entry.spec))
                try:
                    layout = spack.store.layout
                    if entry.spec.external:
                        layout = None
                        install_check = True
                    else:
                        install_check = layout.check_installed(entry.spec)

                    if install_check:
                        kwargs = {
                            'spec': entry.spec,
                            'directory_layout': layout,
                            'explicit': entry.explicit,
                            'installation_time': entry.installation_time  # noqa: E501
                        }
                        self._add(**kwargs)
                        processed_specs.add(entry.spec)
                except Exception as e:
                    # Something went wrong, so the spec was not restored
                    # from old data
                    tty.debug(e)

            self._check_ref_counts()

    def _check_ref_counts(self):
        """Ensure consistency of reference counts in the DB.

        Raise an AssertionError if something is amiss.

        Does no locking.
        """
        counts = {}
        for key, rec in self._data.items():
            counts.setdefault(key, 0)
            for dep in rec.spec.dependencies(_tracked_deps):
                dep_key = dep.dag_hash()
                counts.setdefault(dep_key, 0)
                counts[dep_key] += 1

            if rec.deprecated_for:
                counts.setdefault(rec.deprecated_for, 0)
                counts[rec.deprecated_for] += 1

        for rec in self._data.values():
            key = rec.spec.dag_hash()
            expected = counts[key]
            found = rec.ref_count
            if not expected == found:
                raise AssertionError(
                    "Invalid ref_count: %s: %d (expected %d), in DB %s" %
                    (key, found, expected, self._index_path))

    def _write(self, type, value, traceback):
        """Write the in-memory database index to its file path.

        This is a helper function called by the WriteTransaction context
        manager. If there is an exception while the write lock is active,
        nothing will be written to the database file, but the in-memory
        database *may* be left in an inconsistent state.  It will be consistent
        after the start of the next transaction, when it read from disk again.

        This routine does no locking.

        """
        # Do not write if exceptions were raised
        if type is not None:
            return

        temp_file = self._index_path + (
            '.%s.%s.temp' % (socket.getfqdn(), os.getpid()))

        # Write a temporary database file them move it into place
        try:
            with open(temp_file, 'w') as f:
                self._write_to_file(f)
            os.rename(temp_file, self._index_path)
        except BaseException as e:
            tty.debug(e)
            # Clean up temp file if something goes wrong.
            if os.path.exists(temp_file):
                os.remove(temp_file)
            raise

    def _read(self):
        """Re-read Database from the data in the set location.

        This does no locking, with one exception: it will automatically
        migrate an index.yaml to an index.json if possible. This requires
        taking a write lock.

        """
        if os.path.isfile(self._index_path):
            # Read from JSON file if a JSON database exists
            self._read_from_file(self._index_path, format='json')

        elif os.path.isfile(self._old_yaml_index_path):
            if (not self.is_upstream) and os.access(
                    self._db_dir, os.R_OK | os.W_OK):
                # if we can write, then read AND write a JSON file.
                self._read_from_file(self._old_yaml_index_path, format='yaml')
                with WriteTransaction(self.lock):
                    self._write(None, None, None)
            else:
                # Read chck for a YAML file if we can't find JSON.
                self._read_from_file(self._old_yaml_index_path, format='yaml')

        else:
            if self.is_upstream:
                raise UpstreamDatabaseLockingError(
                    "No database index file is present, and upstream"
                    " databases cannot generate an index file")
            # The file doesn't exist, try to traverse the directory.
            # reindex() takes its own write lock, so no lock here.
            with WriteTransaction(self.lock):
                self._write(None, None, None)
            self.reindex(spack.store.layout)

    def _add(
            self,
            spec,
            directory_layout=None,
            explicit=False,
            installation_time=None
    ):
        """Add an install record for this spec to the database.

        Assumes spec is installed in ``layout.path_for_spec(spec)``.

        Also ensures dependencies are present and updated in the DB as
        either installed or missing.

        Args:
            spec: spec to be added
            directory_layout: layout of the spec installation
            **kwargs:

                explicit
                    Possible values: True, False, any

                    A spec that was installed following a specific user
                    request is marked as explicit. If instead it was
                    pulled-in as a dependency of a user requested spec
                    it's considered implicit.

                installation_time
                    Date and time of installation

        """
        if not spec.concrete:
            raise NonConcreteSpecAddError(
                "Specs added to DB must be concrete.")

        key = spec.dag_hash()
        upstream, record = self.query_by_spec_hash(key)
        if upstream:
            return

        # Retrieve optional arguments
        installation_time = installation_time or _now()

        for dep in spec.dependencies(_tracked_deps):
            dkey = dep.dag_hash()
            if dkey not in self._data:
                extra_args = {
                    'explicit': False,
                    'installation_time': installation_time
                }
                self._add(dep, directory_layout, **extra_args)

        if key not in self._data:
            installed = bool(spec.external)
            path = None
            if not spec.external and directory_layout:
                path = directory_layout.path_for_spec(spec)
                try:
                    directory_layout.check_installed(spec)
                    installed = True
                except DirectoryLayoutError as e:
                    tty.warn(
                        'Dependency missing: may be deprecated or corrupted:',
                        path, str(e))
            elif spec.external_path:
                path = spec.external_path

            # Create a new install record with no deps initially.
            new_spec = spec.copy(deps=False)
            extra_args = {
                'explicit': explicit,
                'installation_time': installation_time
            }
            self._data[key] = InstallRecord(
                new_spec, path, installed, ref_count=0, **extra_args
            )

            # Connect dependencies from the DB to the new copy.
            for name, dep in iteritems(spec.dependencies_dict(_tracked_deps)):
                dkey = dep.spec.dag_hash()
                upstream, record = self.query_by_spec_hash(dkey)
                new_spec._add_dependency(record.spec, dep.deptypes)
                if not upstream:
                    record.ref_count += 1

            # Mark concrete once everything is built, and preserve
            # the original hash of concrete specs.
            new_spec._mark_concrete()
            new_spec._hash = key

        else:
            # If it is already there, mark it as installed.
            self._data[key].installed = True

        self._data[key].explicit = explicit

    @_autospec
    def add(self, spec, directory_layout, explicit=False):
        """Add spec at path to database, locking and reading DB to sync.

        ``add()`` will lock and read from the DB on disk.

        """
        # TODO: ensure that spec is concrete?
        # Entire add is transactional.
        with self.write_transaction():
            self._add(spec, directory_layout, explicit=explicit)

    def _get_matching_spec_key(self, spec, **kwargs):
        """Get the exact spec OR get a single spec that matches."""
        key = spec.dag_hash()
        upstream, record = self.query_by_spec_hash(key)
        if not record:
            match = self.query_one(spec, **kwargs)
            if match:
                return match.dag_hash()
            raise KeyError("No such spec in database! %s" % spec)
        return key

    @_autospec
    def get_record(self, spec, **kwargs):
        key = self._get_matching_spec_key(spec, **kwargs)
        upstream, record = self.query_by_spec_hash(key)
        return record

    def _decrement_ref_count(self, spec):
        key = spec.dag_hash()

        if key not in self._data:
            # TODO: print something here?  DB is corrupt, but
            # not much we can do.
            return

        rec = self._data[key]
        rec.ref_count -= 1

        if rec.ref_count == 0 and not rec.installed:
            del self._data[key]
            for dep in spec.dependencies(_tracked_deps):
                self._decrement_ref_count(dep)

    def _increment_ref_count(self, spec):
        key = spec.dag_hash()

        if key not in self._data:
            return

        rec = self._data[key]
        rec.ref_count += 1

    def _remove(self, spec):
        """Non-locking version of remove(); does real work.
        """
        key = self._get_matching_spec_key(spec)
        rec = self._data[key]

        if rec.ref_count > 0:
            rec.installed = False
            return rec.spec

        del self._data[key]
        for dep in rec.spec.dependencies(_tracked_deps):
            self._decrement_ref_count(dep)

        if rec.deprecated_for:
            new_spec = self._data[rec.deprecated_for].spec
            self._decrement_ref_count(new_spec)

        # Returns the concrete spec so we know it in the case where a
        # query spec was passed in.
        return rec.spec

    @_autospec
    def remove(self, spec):
        """Removes a spec from the database.  To be called on uninstall.

        Reads the database, then:

          1. Marks the spec as not installed.
          2. Removes the spec if it has no more dependents.
          3. If removed, recursively updates dependencies' ref counts
             and removes them if they are no longer needed.

        """
        # Take a lock around the entire removal.
        with self.write_transaction():
            return self._remove(spec)

    def deprecator(self, spec):
        """Return the spec that the given spec is deprecated for, or None"""
        with self.read_transaction():
            spec_key = self._get_matching_spec_key(spec)
            spec_rec = self._data[spec_key]

            if spec_rec.deprecated_for:
                return self._data[spec_rec.deprecated_for].spec
            else:
                return None

    def specs_deprecated_by(self, spec):
        """Return all specs deprecated in favor of the given spec"""
        with self.read_transaction():
            return [rec.spec for rec in self._data.values()
                    if rec.deprecated_for == spec.dag_hash()]

    def _deprecate(self, spec, deprecator):
        spec_key = self._get_matching_spec_key(spec)
        spec_rec = self._data[spec_key]

        deprecator_key = self._get_matching_spec_key(deprecator)

        self._increment_ref_count(deprecator)

        # If spec was already deprecated, update old deprecator's ref count
        if spec_rec.deprecated_for:
            old_repl_rec = self._data[spec_rec.deprecated_for]
            self._decrement_ref_count(old_repl_rec.spec)

        spec_rec.deprecated_for = deprecator_key
        spec_rec.installed = False
        self._data[spec_key] = spec_rec

    @_autospec
    def deprecate(self, spec, deprecator):
        """Marks a spec as deprecated in favor of its deprecator"""
        with self.write_transaction():
            return self._deprecate(spec, deprecator)

    @_autospec
    def installed_relatives(self, spec, direction='children', transitive=True,
                            deptype='all'):
        """Return installed specs related to this one."""
        if direction not in ('parents', 'children'):
            raise ValueError("Invalid direction: %s" % direction)

        relatives = set()
        for spec in self.query(spec):
            if transitive:
                to_add = spec.traverse(
                    direction=direction, root=False, deptype=deptype)
            elif direction == 'parents':
                to_add = spec.dependents(deptype=deptype)
            else:  # direction == 'children'
                to_add = spec.dependencies(deptype=deptype)

            for relative in to_add:
                hash_key = relative.dag_hash()
                upstream, record = self.query_by_spec_hash(hash_key)
                if not record:
                    reltype = ('Dependent' if direction == 'parents'
                               else 'Dependency')
                    msg = ("Inconsistent state! %s %s of %s not in DB"
                           % (reltype, hash_key, spec.dag_hash()))
                    if self._fail_when_missing_deps:
                        raise MissingDependenciesError(msg)
                    tty.warn(msg)
                    continue

                if not record.installed:
                    continue

                relatives.add(relative)
        return relatives

    @_autospec
    def installed_extensions_for(self, extendee_spec):
        """
        Return the specs of all packages that extend
        the given spec
        """
        for spec in self.query():
            if spec.package.extends(extendee_spec):
                yield spec.package

    @_autospec
    def activated_extensions_for(self, extendee_spec, extensions_layout=None):
        """
        Return the specs of all packages that extend
        the given spec
        """
        if extensions_layout is None:
            view = YamlFilesystemView(extendee_spec.prefix, spack.store.layout)
            extensions_layout = view.extensions_layout
        for spec in self.query():
            try:
                extensions_layout.check_activated(extendee_spec, spec)
                yield spec.package
            except spack.directory_layout.NoSuchExtensionError:
                continue
            # TODO: conditional way to do this instead of catching exceptions

    def get_by_hash_local(self, dag_hash, default=None, installed=any):
        """Look up a spec in *this DB* by DAG hash, or by a DAG hash prefix.

        Arguments:
            dag_hash (str): hash (or hash prefix) to look up
            default (object, optional): default value to return if dag_hash is
                not in the DB (default: None)
            installed (bool or any, or InstallStatus or iterable of
                InstallStatus, optional): if ``True``, includes only installed
                specs in the search; if ``False`` only missing specs, and if
                ``any``, all specs in database. If an InstallStatus or iterable
                of InstallStatus, returns specs whose install status
                (installed, deprecated, or missing) matches (one of) the
                InstallStatus. (default: any)

        ``installed`` defaults to ``any`` so that we can refer to any
        known hash.  Note that ``query()`` and ``query_one()`` differ in
        that they only return installed specs by default.

        Returns:
            (list): a list of specs matching the hash or hash prefix

        """
        with self.read_transaction():
            # hash is a full hash and is in the data somewhere
            if dag_hash in self._data:
                rec = self._data[dag_hash]
                if rec.install_type_matches(installed):
                    return [rec.spec]
                else:
                    return default

            # check if hash is a prefix of some installed (or previously
            # installed) spec.
            matches = [record.spec for h, record in self._data.items()
                       if h.startswith(dag_hash) and
                       record.install_type_matches(installed)]
            if matches:
                return matches

            # nothing found
            return default

    def get_by_hash(self, dag_hash, default=None, installed=any):
        """Look up a spec by DAG hash, or by a DAG hash prefix.

        Arguments:
            dag_hash (str): hash (or hash prefix) to look up
            default (object, optional): default value to return if dag_hash is
                not in the DB (default: None)
            installed (bool or any, or InstallStatus or iterable of
                InstallStatus, optional): if ``True``, includes only installed
                specs in the search; if ``False`` only missing specs, and if
                ``any``, all specs in database. If an InstallStatus or iterable
                of InstallStatus, returns specs whose install status
                (installed, deprecated, or missing) matches (one of) the
                InstallStatus. (default: any)

        ``installed`` defaults to ``any`` so that we can refer to any
        known hash.  Note that ``query()`` and ``query_one()`` differ in
        that they only return installed specs by default.

        Returns:
            (list): a list of specs matching the hash or hash prefix

        """
        search_path = [self] + self.upstream_dbs
        for db in search_path:
            spec = db.get_by_hash_local(
                dag_hash, default=default, installed=installed)
            if spec is not None:
                return spec

        return default

    def _query(
            self,
            query_spec=any,
            known=any,
            installed=True,
            explicit=any,
            start_date=None,
            end_date=None,
            hashes=None
    ):
        """Run a query on the database

        Args:
            query_spec: queries iterate through specs in the database and
                return those that satisfy the supplied ``query_spec``. If
                query_spec is `any`, This will match all specs in the
                database.  If it is a spec, we'll evaluate
                ``spec.satisfies(query_spec)``

            known (bool or any, optional): Specs that are "known" are those
                for which Spack can locate a ``package.py`` file -- i.e.,
                Spack "knows" how to install them.  Specs that are unknown may
                represent packages that existed in a previous version of
                Spack, but have since either changed their name or
                been removed

            installed (bool or any, or InstallStatus or iterable of
                InstallStatus, optional): if ``True``, includes only installed
                specs in the search; if ``False`` only missing specs, and if
                ``any``, all specs in database. If an InstallStatus or iterable
                of InstallStatus, returns specs whose install status
                (installed, deprecated, or missing) matches (one of) the
                InstallStatus. (default: True)

            explicit (bool or any, optional): A spec that was installed
                following a specific user request is marked as explicit. If
                instead it was pulled-in as a dependency of a user requested
                spec it's considered implicit.

            start_date (datetime, optional): filters the query discarding
                specs that have been installed before ``start_date``.

            end_date (datetime, optional): filters the query discarding
                specs that have been installed after ``end_date``.

            hashes (container): list or set of hashes that we can use to
                restrict the search

        Returns:
            list of specs that match the query

        """
        # TODO: Specs are a lot like queries.  Should there be a
        # TODO: wildcard spec object, and should specs have attributes
        # TODO: like installed and known that can be queried?  Or are
        # TODO: these really special cases that only belong here?

        # Just look up concrete specs with hashes; no fancy search.
        if isinstance(query_spec, spack.spec.Spec) and query_spec.concrete:
            # TODO: handling of hashes restriction is not particularly elegant.
            hash_key = query_spec.dag_hash()
            if (hash_key in self._data and
                (not hashes or hash_key in hashes)):
                return [self._data[hash_key].spec]
            else:
                return []

        # Abstract specs require more work -- currently we test
        # against everything.
        results = []
        start_date = start_date or datetime.datetime.min
        end_date = end_date or datetime.datetime.max

        for key, rec in self._data.items():
            if hashes is not None and rec.spec.dag_hash() not in hashes:
                continue

            if not rec.install_type_matches(installed):
                continue

            if explicit is not any and rec.explicit != explicit:
                continue

            if known is not any and spack.repo.path.exists(
                    rec.spec.name) != known:
                continue

            inst_date = datetime.datetime.fromtimestamp(
                rec.installation_time
            )
            if not (start_date < inst_date < end_date):
                continue

            if query_spec is any or rec.spec.satisfies(query_spec):
                results.append(rec.spec)

        return results

    def query_local(self, *args, **kwargs):
        with self.read_transaction():
            return sorted(self._query(*args, **kwargs))

    def query(self, *args, **kwargs):
        upstream_results = []
        for upstream_db in self.upstream_dbs:
            # queries for upstream DBs need to *not* lock - we may not
            # have permissions to do this and the upstream DBs won't know about
            # us anyway (so e.g. they should never uninstall specs)
            upstream_results.extend(upstream_db._query(*args, **kwargs) or [])

        local_results = set(self.query_local(*args, **kwargs))

        results = list(local_results) + list(
            x for x in upstream_results if x not in local_results)

        return sorted(results)

    def query_one(self, query_spec, known=any, installed=True):
        """Query for exactly one spec that matches the query spec.

        Raises an assertion error if more than one spec matches the
        query. Returns None if no installed package matches.

        """
        concrete_specs = self.query(
            query_spec, known=known, installed=installed)
        assert len(concrete_specs) <= 1
        return concrete_specs[0] if concrete_specs else None

    def missing(self, spec):
        key = spec.dag_hash()
        upstream, record = self.query_by_spec_hash(key)
        return record and not record.installed


class UpstreamDatabaseLockingError(SpackError):
    """Raised when an operation would need to lock an upstream database"""


class CorruptDatabaseError(SpackError):
    """Raised when errors are found while reading the database."""


class NonConcreteSpecAddError(SpackError):
    """Raised when attemptint to add non-concrete spec to DB."""


class MissingDependenciesError(SpackError):
    """Raised when DB cannot find records for dependencies"""


class InvalidDatabaseVersionError(SpackError):

    def __init__(self, expected, found):
        super(InvalidDatabaseVersionError, self).__init__(
            "Expected database version %s but found version %s."
            % (expected, found),
            "`spack reindex` may fix this, or you may need a newer "
            "Spack version.")<|MERGE_RESOLUTION|>--- conflicted
+++ resolved
@@ -268,18 +268,13 @@
                               if self.package_lock_timeout else 'No timeout')
         tty.debug('PACKAGE LOCK TIMEOUT: {0}'.format(
                   str(timeout_format_str)))
-<<<<<<< HEAD
-        self.lock = Lock(self._lock_path,
-                         default_timeout=self.db_lock_timeout,
-                         desc='database')
-=======
 
         if self.is_upstream:
             self.lock = ForbiddenLock()
         else:
             self.lock = Lock(self._lock_path,
-                             default_timeout=self.db_lock_timeout)
->>>>>>> 7af668f4
+                             default_timeout=self.db_lock_timeout,
+                             desc='database')
         self._data = {}
 
         self.upstream_dbs = list(upstream_dbs) if upstream_dbs else []
